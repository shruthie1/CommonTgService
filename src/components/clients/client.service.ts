--- conflicted
+++ resolved
@@ -366,20 +366,12 @@
                     await connectionManager.getClient(newBufferClient.mobile);
                     const newSession = await this.telegramService.createNewSession(newBufferClient.mobile);
                     await this.updateClientSession(newSession)
-<<<<<<< HEAD
-
-=======
->>>>>>> e8fec73e
                     // const archivedClient = await this.archivedClientService.findOne(newBufferClient.mobile)
                     // if (archivedClient) {
                     //     await fetchWithTimeout(`${notifbot()}&text=Using Old Session from Archived Clients- NewNumber:${newBufferClient.mobile}`);
                     //     await this.updateClientSession(archivedClient.session)
                     // } else {
-<<<<<<< HEAD
                     //     await connectionManager.getClientnewBufferClient.mobile, false, true);
-=======
-                    //     await connectionManager.getClient(newBufferClient.mobile, false, true);
->>>>>>> e8fec73e
                     //     await this.generateNewSession(newBufferClient.mobile)
                     // }
                 } catch (error) {
@@ -392,11 +384,7 @@
                     await connectionManager.unregisterClient(newBufferClient.mobile)
                 }
             } else {
-<<<<<<< HEAD
                 await fetchWithTimeout(`${notifbot()}&text=Buffer Clients not available. Requested by ${clientId}`);
-=======
-                await fetchWithTimeout(`${notifbot()}&text=Buffer Clients not available, Requested by ${clientId}`);
->>>>>>> e8fec73e
                 console.log("Buffer Clients not available")
             }
         } else {
