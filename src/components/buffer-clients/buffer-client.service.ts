--- conflicted
+++ resolved
@@ -227,15 +227,9 @@
         if (!user) {
             throw new BadRequestException('user not found');
         }
-<<<<<<< HEAD
-        const isExist = await this.findOne(mobile)
-        if (!isExist) {
-            throw new ConflictException('user already exist');
-=======
         const isExist = await this.findOne(mobile, false)
         if (isExist) {
             throw new ConflictException('BufferClient already exist');
->>>>>>> 87ac05c3
         }
         const clients = await this.clientService.findAll();
         const clientMobiles = clients.map(client => client?.mobile);
