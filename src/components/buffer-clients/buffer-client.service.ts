--- conflicted
+++ resolved
@@ -1,23 +1,23 @@
 import { ChannelsService } from './../channels/channels.service';
 import { Channel } from './../channels/schemas/channel.schema';
 import {
-  BadRequestException,
-  ConflictException,
-  HttpException,
-  Inject,
-  Injectable,
-  InternalServerErrorException,
-  Logger,
-  NotFoundException,
-  forwardRef,
-  OnModuleDestroy,
+    BadRequestException,
+    ConflictException,
+    HttpException,
+    Inject,
+    Injectable,
+    InternalServerErrorException,
+    Logger,
+    NotFoundException,
+    forwardRef,
+    OnModuleDestroy,
 } from '@nestjs/common';
 import { InjectModel } from '@nestjs/mongoose';
 import { Model } from 'mongoose';
 import { CreateBufferClientDto } from './dto/create-buffer-client.dto';
 import {
-  BufferClient,
-  BufferClientDocument,
+    BufferClient,
+    BufferClientDocument,
 } from './schemas/buffer-client.schema';
 import { TelegramService } from '../Telegram/Telegram.service';
 import { sleep } from 'telegram/Helpers';
@@ -35,20 +35,34 @@
 
 @Injectable()
 export class BufferClientService implements OnModuleDestroy {
-<<<<<<< HEAD
     private readonly logger = new Logger(BufferClientService.name);
     private joinChannelMap: Map<string, Channel[]> = new Map();
-    private joinChannelIntervalId: NodeJS.Timeout;
+    private joinChannelIntervalId: NodeJS.Timeout | null = null;
     private leaveChannelMap: Map<string, string[]> = new Map();
-    private leaveChannelIntervalId: NodeJS.Timeout;
+    private leaveChannelIntervalId: NodeJS.Timeout | null = null;
     private isJoinChannelProcessing: boolean = false;
     private isLeaveChannelProcessing: boolean = false;
+
+    // Track all timeouts for proper cleanup
+    private activeTimeouts: Set<NodeJS.Timeout> = new Set();
+
+    // Fixed constant values to match comments
     private readonly JOIN_CHANNEL_INTERVAL = 4 * 60 * 1000; // 4 minutes
-    private readonly LEAVE_CHANNEL_INTERVAL = 60 * 1000; // 30 seconds
+    private readonly LEAVE_CHANNEL_INTERVAL = 60 * 1000; // 60 seconds
     private readonly LEAVE_CHANNEL_BATCH_SIZE = 10;
+    private readonly CLIENT_PROCESSING_DELAY = 5000; // 5 seconds between clients
+    private readonly CHANNEL_PROCESSING_DELAY = 10000; // 10 seconds between channel operations
+
+    // Memory management constants
+    private readonly MAX_MAP_SIZE = 100; // Prevent unbounded Map growth
+    private readonly CLEANUP_INTERVAL = 10 * 60 * 1000; // 10 minutes
     private readonly MAX_NEEDED = 160;
 
-    constructor(@InjectModel('bufferClientModule') private bufferClientModel: Model<BufferClientDocument>,
+    private cleanupIntervalId: NodeJS.Timeout | null = null;
+
+    constructor(
+        @InjectModel('bufferClientModule')
+        private bufferClientModel: Model<BufferClientDocument>,
         @Inject(forwardRef(() => TelegramService))
         private telegramService: TelegramService,
         @Inject(forwardRef(() => UsersService))
@@ -57,17 +71,152 @@
         private activeChannelsService: ActiveChannelsService,
         @Inject(forwardRef(() => ClientService))
         private clientService: ClientService,
-        @Inject(forwardRef(() => ActiveChannelsService))
+        @Inject(forwardRef(() => ChannelsService))
         private channelsService: ChannelsService,
         @Inject(forwardRef(() => PromoteClientService))
         private promoteClientService: PromoteClientService,
         @Inject(forwardRef(() => SessionService))
-        private sessionService: SessionService
+        private sessionService: SessionService,
     ) { }
+
     async onModuleDestroy() {
         this.logger.log('Cleaning up BufferClientService resources');
-        this.clearBufferMap();
-        this.clearLeaveMap();
+        await this.cleanup();
+    }
+
+    private async cleanup(): Promise<void> {
+        try {
+            // Clear all timeouts
+            this.clearAllTimeouts();
+
+            // Clear intervals
+            this.clearJoinChannelInterval();
+            this.clearLeaveChannelInterval();
+            this.clearMemoryCleanup();
+
+            // Clear maps
+            this.clearBufferMap();
+            this.clearLeaveMap();
+
+            // Reset processing flags
+            this.isJoinChannelProcessing = false;
+            this.isLeaveChannelProcessing = false;
+
+            this.logger.log('BufferClientService cleanup completed');
+        } catch (error) {
+            this.logger.error('Error during cleanup:', error);
+        }
+    }
+
+    private startMemoryCleanup(): void {
+        this.cleanupIntervalId = setInterval(() => {
+            this.performMemoryCleanup();
+        }, this.CLEANUP_INTERVAL);
+
+        this.activeTimeouts.add(this.cleanupIntervalId);
+    }
+
+    private clearMemoryCleanup(): void {
+        if (this.cleanupIntervalId) {
+            clearInterval(this.cleanupIntervalId);
+            this.activeTimeouts.delete(this.cleanupIntervalId);
+            this.cleanupIntervalId = null;
+        }
+    }
+
+    private performMemoryCleanup(): void {
+        try {
+            // Clean up empty entries in joinChannelMap
+            for (const [mobile, channels] of this.joinChannelMap.entries()) {
+                if (!channels || channels.length === 0) {
+                    console.log(
+                        `Cleaning up joinChannelMap entry for mobile: ${mobile} as channels : ${channels}`,
+                    );
+                    this.joinChannelMap.delete(mobile);
+                }
+            }
+
+            // Clean up empty entries in leaveChannelMap
+            for (const [mobile, channels] of this.leaveChannelMap.entries()) {
+                if (!channels || channels.length === 0) {
+                    console.log(
+                        `Cleaning up leaveChannelMap entry for mobile: ${mobile} as channels : ${channels}`,
+                    );
+                    this.leaveChannelMap.delete(mobile);
+                }
+            }
+
+            // Prevent Map growth beyond reasonable limits
+            if (this.joinChannelMap.size > this.MAX_MAP_SIZE) {
+                const keysToRemove = Array.from(this.joinChannelMap.keys()).slice(
+                    this.MAX_MAP_SIZE,
+                );
+                keysToRemove.forEach((key) => this.joinChannelMap.delete(key));
+                this.logger.warn(
+                    `Cleaned up ${keysToRemove.length} entries from joinChannelMap to prevent memory leak`,
+                );
+            }
+
+            if (this.leaveChannelMap.size > this.MAX_MAP_SIZE) {
+                const keysToRemove = Array.from(this.leaveChannelMap.keys()).slice(
+                    this.MAX_MAP_SIZE,
+                );
+                keysToRemove.forEach((key) => this.leaveChannelMap.delete(key));
+                this.logger.warn(
+                    `Cleaned up ${keysToRemove.length} entries from leaveChannelMap to prevent memory leak`,
+                );
+            }
+
+            this.logger.debug(
+                `Map Memory Check completed. Maps sizes - Join: ${this.joinChannelMap.size}, Leave: ${this.leaveChannelMap.size}, Active timeouts: ${this.activeTimeouts.size}`,
+            );
+        } catch (error) {
+            this.logger.error('Error during memory cleanup:', error);
+        }
+    }
+
+    private createTimeout(callback: () => void, delay: number): NodeJS.Timeout {
+        const timeout = setTimeout(() => {
+            this.activeTimeouts.delete(timeout);
+            callback();
+        }, delay);
+        this.activeTimeouts.add(timeout);
+        return timeout;
+    }
+
+    private clearAllTimeouts(): void {
+        this.activeTimeouts.forEach((timeout) => {
+            clearTimeout(timeout);
+        });
+        this.activeTimeouts.clear();
+        this.logger.debug('Cleared all active timeouts');
+    }
+
+    private checkMemoryHealth(): void {
+        const memoryStats = {
+            joinMapSize: this.joinChannelMap.size,
+            leaveMapSize: this.leaveChannelMap.size,
+            activeTimeouts: this.activeTimeouts.size,
+            isJoinProcessing: this.isJoinChannelProcessing,
+            isLeaveProcessing: this.isLeaveChannelProcessing,
+        };
+
+        this.logger.debug('Memory health check:', memoryStats);
+
+        // Emergency cleanup if memory usage is too high
+        if (memoryStats.joinMapSize > this.MAX_MAP_SIZE * 0.9) {
+            this.logger.warn(
+                'Join map approaching memory limit, performing emergency cleanup',
+            );
+            this.performMemoryCleanup();
+        }
+
+        if (memoryStats.leaveMapSize > this.MAX_MAP_SIZE * 0.9) {
+            this.logger.warn(
+                'Leave map approaching memory limit, performing emergency cleanup',
+            );
+            this.performMemoryCleanup();
+        }
     }
 
     async create(bufferClient: CreateBufferClientDto): Promise<BufferClient> {
@@ -77,1410 +226,1212 @@
             status: bufferClient.status || 'active',
         });
         return newUser.save();
-=======
-  private readonly logger = new Logger(BufferClientService.name);
-  private joinChannelMap: Map<string, Channel[]> = new Map();
-  private joinChannelIntervalId: NodeJS.Timeout | null = null;
-  private leaveChannelMap: Map<string, string[]> = new Map();
-  private leaveChannelIntervalId: NodeJS.Timeout | null = null;
-  private isJoinChannelProcessing: boolean = false;
-  private isLeaveChannelProcessing: boolean = false;
-
-  // Track all timeouts for proper cleanup
-  private activeTimeouts: Set<NodeJS.Timeout> = new Set();
-
-  // Fixed constant values to match comments
-  private readonly JOIN_CHANNEL_INTERVAL = 4 * 60 * 1000; // 4 minutes
-  private readonly LEAVE_CHANNEL_INTERVAL = 60 * 1000; // 60 seconds
-  private readonly LEAVE_CHANNEL_BATCH_SIZE = 10;
-  private readonly CLIENT_PROCESSING_DELAY = 5000; // 5 seconds between clients
-  private readonly CHANNEL_PROCESSING_DELAY = 10000; // 10 seconds between channel operations
-
-  // Memory management constants
-  private readonly MAX_MAP_SIZE = 100; // Prevent unbounded Map growth
-  private readonly CLEANUP_INTERVAL = 10 * 60 * 1000; // 10 minutes
-  private cleanupIntervalId: NodeJS.Timeout | null = null;
-
-  constructor(
-    @InjectModel('bufferClientModule')
-    private bufferClientModel: Model<BufferClientDocument>,
-    @Inject(forwardRef(() => TelegramService))
-    private telegramService: TelegramService,
-    @Inject(forwardRef(() => UsersService))
-    private usersService: UsersService,
-    @Inject(forwardRef(() => ActiveChannelsService))
-    private activeChannelsService: ActiveChannelsService,
-    @Inject(forwardRef(() => ClientService))
-    private clientService: ClientService,
-    @Inject(forwardRef(() => ChannelsService))
-    private channelsService: ChannelsService,
-    @Inject(forwardRef(() => PromoteClientService))
-    private promoteClientService: PromoteClientService,
-    @Inject(forwardRef(() => SessionService))
-    private sessionService: SessionService,
-  ) {}
-
-  async onModuleDestroy() {
-    this.logger.log('Cleaning up BufferClientService resources');
-    await this.cleanup();
-  }
-
-  private async cleanup(): Promise<void> {
-    try {
-      // Clear all timeouts
-      this.clearAllTimeouts();
-
-      // Clear intervals
-      this.clearJoinChannelInterval();
-      this.clearLeaveChannelInterval();
-      this.clearMemoryCleanup();
-
-      // Clear maps
-      this.clearBufferMap();
-      this.clearLeaveMap();
-
-      // Reset processing flags
-      this.isJoinChannelProcessing = false;
-      this.isLeaveChannelProcessing = false;
-
-      this.logger.log('BufferClientService cleanup completed');
-    } catch (error) {
-      this.logger.error('Error during cleanup:', error);
->>>>>>> 41fba09c
-    }
-  }
-
-  private startMemoryCleanup(): void {
-    this.cleanupIntervalId = setInterval(() => {
-      this.performMemoryCleanup();
-    }, this.CLEANUP_INTERVAL);
-
-    this.activeTimeouts.add(this.cleanupIntervalId);
-  }
-
-  private clearMemoryCleanup(): void {
-    if (this.cleanupIntervalId) {
-      clearInterval(this.cleanupIntervalId);
-      this.activeTimeouts.delete(this.cleanupIntervalId);
-      this.cleanupIntervalId = null;
-    }
-  }
-
-  private performMemoryCleanup(): void {
-    try {
-      // Clean up empty entries in joinChannelMap
-      for (const [mobile, channels] of this.joinChannelMap.entries()) {
-        if (!channels || channels.length === 0) {
-          console.log(
-            `Cleaning up joinChannelMap entry for mobile: ${mobile} as channels : ${channels}`,
-          );
-          this.joinChannelMap.delete(mobile);
-        }
-      }
-
-      // Clean up empty entries in leaveChannelMap
-      for (const [mobile, channels] of this.leaveChannelMap.entries()) {
-        if (!channels || channels.length === 0) {
-          console.log(
-            `Cleaning up leaveChannelMap entry for mobile: ${mobile} as channels : ${channels}`,
-          );
-          this.leaveChannelMap.delete(mobile);
-        }
-      }
-
-      // Prevent Map growth beyond reasonable limits
-      if (this.joinChannelMap.size > this.MAX_MAP_SIZE) {
-        const keysToRemove = Array.from(this.joinChannelMap.keys()).slice(
-          this.MAX_MAP_SIZE,
+    }
+
+    async findAll(status?: 'active' | 'inactive'): Promise<BufferClient[]> {
+        const filter = status ? { status } : {};
+        return this.bufferClientModel.find(filter).exec();
+    }
+
+    async findOne(
+        mobile: string,
+        throwErr: boolean = true,
+    ): Promise<BufferClient> {
+        const user = (
+            await this.bufferClientModel.findOne({ mobile }).exec()
+        )?.toJSON();
+        if (!user && throwErr) {
+            throw new NotFoundException(
+                `BufferClient with mobile ${mobile} not found`,
+            );
+        }
+        return user;
+    }
+
+    async update(
+        mobile: string,
+        updateClientDto: UpdateBufferClientDto,
+    ): Promise<BufferClient> {
+        // Allow updating status as well
+        const updatedUser = await this.bufferClientModel
+            .findOneAndUpdate(
+                { mobile },
+                { $set: updateClientDto },
+                { new: true, upsert: true, returnDocument: 'after' },
+            )
+            .exec();
+
+        if (!updatedUser) {
+            throw new NotFoundException(`User with mobile ${mobile} not found`);
+        }
+
+        return updatedUser;
+    }
+
+    async createOrUpdate(
+        mobile: string,
+        createOrUpdateUserDto: CreateBufferClientDto | UpdateBufferClientDto,
+    ): Promise<BufferClient> {
+        const existingUser = (
+            await this.bufferClientModel.findOne({ mobile }).exec()
+        )?.toJSON();
+        if (existingUser) {
+            console.log('Updating');
+            return this.update(
+                existingUser.mobile,
+                createOrUpdateUserDto as UpdateBufferClientDto,
+            );
+        } else {
+            console.log('creating');
+            // Ensure status is set to 'active' by default if not provided
+            return this.create({
+                ...createOrUpdateUserDto,
+                status: (createOrUpdateUserDto as any).status || 'active',
+            } as CreateBufferClientDto);
+        }
+    }
+
+    async remove(mobile: string): Promise<void> {
+        try {
+            const bufferClient = await this.findOne(mobile, false);
+            if (!bufferClient) {
+                throw new NotFoundException(
+                    `BufferClient with mobile ${mobile} not found`,
+                );
+            }
+            this.logger.log(`Removing BufferClient with mobile: ${mobile}`);
+            await fetchWithTimeout(
+                `${notifbot()}&text=${encodeURIComponent(`Deleting Buffer Client : ${mobile}\nsession: ${bufferClient.session}`)}`,
+            );
+            await this.bufferClientModel.deleteOne({ mobile }).exec();
+        } catch (error) {
+            const errorDetails = parseError(error);
+            this.logger.error(
+                `Error removing BufferClient with mobile ${mobile}: ${errorDetails.message}`,
+            );
+            throw new HttpException(errorDetails.message, errorDetails.status);
+        }
+        this.logger.log(`BufferClient with mobile ${mobile} removed successfully`);
+    }
+    async search(filter: any): Promise<BufferClient[]> {
+        // Allow filtering by status
+        if (filter.firstName) {
+            filter.firstName = { $regex: new RegExp(filter.firstName, 'i') };
+        }
+        if (filter.status) {
+            filter.status = filter.status;
+        }
+        return this.bufferClientModel.find(filter).exec();
+    }
+
+    async executeQuery(
+        query: any,
+        sort?: any,
+        limit?: number,
+        skip?: number,
+    ): Promise<BufferClient[]> {
+        try {
+            if (!query) {
+                throw new BadRequestException('Query is invalid.');
+            }
+            const queryExec = this.bufferClientModel.find(query);
+            if (sort) {
+                queryExec.sort(sort);
+            }
+
+            if (limit) {
+                queryExec.limit(limit);
+            }
+
+            if (skip) {
+                queryExec.skip(skip);
+            }
+
+            return await queryExec.exec();
+        } catch (error) {
+            throw new InternalServerErrorException(error.message);
+        }
+    }
+
+    removeFromBufferMap(key: string) {
+        this.joinChannelMap.delete(key);
+    }
+
+    private safeSetJoinChannelMap(mobile: string, channels: Channel[]): boolean {
+        if (
+            this.joinChannelMap.size >= this.MAX_MAP_SIZE &&
+            !this.joinChannelMap.has(mobile)
+        ) {
+            this.logger.warn(
+                `Join channel map size limit reached (${this.MAX_MAP_SIZE}), cannot add ${mobile}`,
+            );
+            return false;
+        }
+        this.joinChannelMap.set(mobile, channels);
+        return true;
+    }
+
+    private safeSetLeaveChannelMap(mobile: string, channels: string[]): boolean {
+        if (
+            this.leaveChannelMap.size >= this.MAX_MAP_SIZE &&
+            !this.leaveChannelMap.has(mobile)
+        ) {
+            this.logger.warn(
+                `Leave channel map size limit reached (${this.MAX_MAP_SIZE}), cannot add ${mobile}`,
+            );
+            return false;
+        }
+        this.leaveChannelMap.set(mobile, channels);
+        return true;
+    }
+
+    clearBufferMap() {
+        const mapSize = this.joinChannelMap.size;
+        this.joinChannelMap.clear();
+        this.clearJoinChannelInterval();
+        this.logger.debug(`BufferMap cleared, removed ${mapSize} entries`);
+    }
+
+    async updateStatus(
+        mobile: string,
+        status: string,
+        message?: string,
+    ): Promise<BufferClient> {
+        const updateData: any = { status };
+        if (message) {
+            updateData.message = message;
+        }
+
+        return this.update(mobile, updateData);
+    }
+
+    async markAsInactive(mobile: string, reason: string): Promise<BufferClient> {
+        return this.updateStatus(mobile, 'inactive', reason);
+    }
+
+    async updateInfo() {
+        const clients = await this.bufferClientModel
+            .find({
+                status: 'active',
+            })
+            .sort({ channels: 1 });
+
+        this.logger.debug(`Updating info for ${clients.length} buffer clients`);
+
+        for (let i = 0; i < clients.length; i++) {
+            const client = clients[i];
+            const mobile = client.mobile;
+
+            try {
+                this.logger.debug(
+                    `Updating info for client ${i + 1}/${clients.length}: ${mobile}`,
+                );
+
+                // Add delay before getting client
+                await sleep(2000);
+                const telegramClient = await connectionManager.getClient(mobile, {
+                    autoDisconnect: false,
+                    handler: false,
+                });
+
+                await sleep(1500); // Delay before channel info call
+                const channels = await telegramClient.channelInfo(true);
+                this.logger.debug(
+                    `${mobile}: Found ${channels.ids.length} existing channels`,
+                );
+
+                await sleep(1000); // Delay before update
+                await this.update(mobile, { channels: channels.ids.length });
+            } catch (error) {
+                const errorDetails = parseError(error);
+                try {
+                    await this.markAsInactive(mobile, `${errorDetails.message}`);
+                } catch (markError) {
+                    this.logger.error(
+                        `Error marking client ${mobile} as inactive:`,
+                        markError,
+                    );
+                }
+                this.logger.error(
+                    `Error updating info for client ${mobile}:`,
+                    errorDetails,
+                );
+            } finally {
+                try {
+                    await connectionManager.unregisterClient(mobile);
+                } catch (unregisterError) {
+                    this.logger.error(
+                        `Error unregistering client ${mobile}:`,
+                        unregisterError,
+                    );
+                }
+
+                // Add delay between client processing
+                if (i < clients.length - 1) {
+                    await sleep(4000); // 4 seconds between each client
+                }
+            }
+        }
+
+        this.logger.debug('Completed updating info for all buffer clients');
+    }
+
+    async joinchannelForBufferClients(
+        skipExisting: boolean = true,
+    ): Promise<string> {
+        if (this.telegramService.getActiveClientSetup()) {
+            this.logger.warn(
+                'Ignored active check buffer channels as active client setup exists',
+            );
+            return 'Active client setup exists, skipping buffer promotion';
+        }
+
+        this.logger.log('Starting join channel process for buffer clients');
+
+        this.joinChannelMap.clear();
+        this.leaveChannelMap.clear();
+        this.clearJoinChannelInterval();
+        this.clearLeaveChannelInterval();
+        await sleep(3000); // Increased initial sleep
+
+        const existingKeys = skipExisting
+            ? []
+            : Array.from(this.joinChannelMap.keys());
+        const clients = await this.bufferClientModel
+            .find({
+                channels: { $lt: 350 },
+                mobile: { $nin: existingKeys },
+            })
+            .sort({ channels: 1 })
+            .limit(8); // Reduced limit for better performance
+
+        this.logger.debug(`Found ${clients.length} buffer clients to process`);
+
+        const joinSet = new Set<string>();
+        const leaveSet = new Set<string>();
+
+        let successCount = 0;
+        let failCount = 0;
+
+        // Sequential processing with proper delays
+        for (let i = 0; i < clients.length; i++) {
+            const document = clients[i];
+            const mobile = document.mobile;
+            this.logger.debug(
+                `Processing buffer client ${i + 1}/${clients.length}: ${mobile}`,
+            );
+
+            try {
+                const client = await connectionManager.getClient(mobile, {
+                    autoDisconnect: false,
+                    handler: false,
+                });
+
+                // Add delay before channel info call
+                await sleep(2000);
+                const channels = await client.channelInfo(true);
+                this.logger.debug(
+                    `Client ${mobile} has ${channels.ids.length} existing channels`,
+                );
+                await this.update(mobile, { channels: channels.ids.length });
+
+                if (channels.canSendFalseCount < 10) {
+                    const excludedIds = channels.ids;
+                    const result =
+                        channels.ids.length < 220
+                            ? await this.channelsService.getActiveChannels(
+                                150,
+                                0,
+                                excludedIds,
+                            ) // Reduced limit
+                            : await this.activeChannelsService.getActiveChannels(
+                                150,
+                                0,
+                                excludedIds,
+                            );
+
+                    if (!this.joinChannelMap.has(mobile)) {
+                        if (this.safeSetJoinChannelMap(mobile, result)) {
+                            joinSet.add(mobile);
+                            this.logger.debug(
+                                `Added ${result.length} channels to join queue for ${mobile}`,
+                            );
+                        } else {
+                            this.logger.warn(
+                                `Failed to add ${mobile} to join queue due to memory limits`,
+                            );
+                        }
+                    } else {
+                        this.logger.debug(
+                            `${mobile}: Already present in join map, skipping`,
+                        );
+                    }
+                } else {
+                    if (!this.leaveChannelMap.has(mobile)) {
+                        if (
+                            this.safeSetLeaveChannelMap(mobile, channels.canSendFalseChats)
+                        ) {
+                            leaveSet.add(mobile);
+                            this.logger.warn(
+                                `Client ${mobile} has ${channels.canSendFalseChats.length} restricted channels, added to leave queue`,
+                            );
+                        } else {
+                            this.logger.warn(
+                                `Failed to add ${mobile} to leave queue due to memory limits`,
+                            );
+                        }
+                    } else {
+                        this.logger.debug(
+                            `${mobile}: Already present in leave map, skipping`,
+                        );
+                    }
+                }
+
+                successCount++;
+            } catch (error) {
+                failCount++;
+
+                const errorDetails = parseError(error);
+                const errorMsg =
+                    errorDetails?.message || error?.errorMessage || 'Unknown error';
+
+                if (
+                    contains(errorMsg, [
+                        'SESSION_REVOKED',
+                        'AUTH_KEY_UNREGISTERED',
+                        'USER_DEACTIVATED',
+                        'USER_DEACTIVATED_BAN',
+                        'FROZEN_METHOD_INVALID',
+                    ])
+                ) {
+                    this.logger.error(
+                        `Session invalid for ${mobile} due to ${errorMsg}, removing client`,
+                    );
+                    try {
+                        await this.remove(mobile);
+                        await sleep(2000); // Delay after removal
+                    } catch (removeErr) {
+                        this.logger.error(`Failed to remove client ${mobile}:`, removeErr);
+                    }
+                } else {
+                    this.logger.warn(`Transient error for ${mobile}: ${errorMsg}`);
+                }
+            } finally {
+                try {
+                    await connectionManager.unregisterClient(mobile);
+                } catch (unregisterError) {
+                    this.logger.error(
+                        `Error unregistering client ${mobile}:`,
+                        unregisterError,
+                    );
+                }
+
+                // Progressive delay between clients to prevent CPU spikes
+                if (i < clients.length - 1) {
+                    await sleep(this.CLIENT_PROCESSING_DELAY);
+                }
+            }
+        }
+
+        // Add delay before starting queues
+        await sleep(3000);
+
+        if (joinSet.size > 0) {
+            this.startMemoryCleanup();
+            this.logger.debug(
+                `Starting join queue for ${joinSet.size} buffer clients`,
+            );
+            this.createTimeout(() => this.joinChannelQueue(), 2000); // Delayed start
+        }
+
+        if (leaveSet.size > 0) {
+            this.logger.debug(
+                `Starting leave queue for ${leaveSet.size} buffer clients`,
+            );
+            this.createTimeout(() => this.leaveChannelQueue(), 5000); // Delayed start
+        }
+
+        this.logger.log(
+            `Join process complete — Success: ${successCount}, Fail: ${failCount}`,
         );
-        keysToRemove.forEach((key) => this.joinChannelMap.delete(key));
-        this.logger.warn(
-          `Cleaned up ${keysToRemove.length} entries from joinChannelMap to prevent memory leak`,
+        return `Buffer Join queued for: ${joinSet.size}, Leave queued for: ${leaveSet.size}`;
+    }
+
+    async joinChannelQueue() {
+        this.logger.debug('Attempting to start join channel queue');
+        if (this.isJoinChannelProcessing) {
+            this.logger.warn('Join channel process is already running');
+            return;
+        }
+
+        const existingKeys = Array.from(this.joinChannelMap.keys());
+        if (existingKeys.length === 0) {
+            this.logger.debug('No channels to join, not starting queue');
+            return;
+        }
+
+        // Perform memory health check
+        this.checkMemoryHealth();
+
+        // Start interval if not already running
+        if (!this.joinChannelIntervalId) {
+            this.logger.debug('Starting join channel interval');
+            this.joinChannelIntervalId = setInterval(async () => {
+                await this.processJoinChannelInterval();
+            }, this.JOIN_CHANNEL_INTERVAL);
+            this.activeTimeouts.add(this.joinChannelIntervalId);
+            await this.processJoinChannelInterval();
+        } else {
+            this.logger.warn('Join channel interval is already running');
+        }
+    }
+
+    private async processJoinChannelInterval() {
+        if (this.isJoinChannelProcessing) {
+            this.logger.debug(
+                'Join channel process already running, skipping interval',
+            );
+            return;
+        }
+
+        const existingKeys = Array.from(this.joinChannelMap.keys());
+        if (existingKeys.length === 0) {
+            this.logger.debug('No channels to join, clearing interval');
+            this.clearJoinChannelInterval();
+            return;
+        }
+
+        this.isJoinChannelProcessing = true;
+
+        try {
+            await this.processJoinChannelSequentially();
+        } catch (error) {
+            this.logger.error('Error in join channel queue', error);
+        } finally {
+            this.isJoinChannelProcessing = false;
+
+            // Clear interval if no more items to process
+            if (this.joinChannelMap.size === 0) {
+                this.logger.debug('No more channels to join, clearing interval');
+                this.clearJoinChannelInterval();
+            }
+        }
+    }
+
+    private async processJoinChannelSequentially() {
+        const keys = Array.from(this.joinChannelMap.keys());
+        this.logger.debug(
+            `Processing join channel queue sequentially for ${keys.length} clients`,
         );
-      }
-
-      if (this.leaveChannelMap.size > this.MAX_MAP_SIZE) {
-        const keysToRemove = Array.from(this.leaveChannelMap.keys()).slice(
-          this.MAX_MAP_SIZE,
+
+        for (let i = 0; i < keys.length; i++) {
+            const mobile = keys[i];
+            let currentChannel: Channel | null = null;
+
+            try {
+                const channels = this.joinChannelMap.get(mobile);
+                if (!channels || channels.length === 0) {
+                    this.logger.debug(
+                        `No more channels to join for ${mobile}, removing from queue`,
+                    );
+                    this.removeFromBufferMap(mobile);
+                    continue;
+                }
+
+                currentChannel = channels.shift();
+                this.logger.debug(
+                    `${mobile} has ${channels.length} pending channels to join, processing: @${currentChannel.username}`,
+                );
+                this.joinChannelMap.set(mobile, channels);
+                await this.telegramService.tryJoiningChannel(mobile, currentChannel);
+            } catch (error: any) {
+                const errorDetails = parseError(
+                    error,
+                    `${mobile} ${currentChannel ? `@${currentChannel.username}` : ''} Join Channel Error: `,
+                    false,
+                );
+                this.logger.error(
+                    `Error joining channel for ${mobile}: ${error.message}`,
+                );
+
+                if (
+                    errorDetails.error === 'FloodWaitError' ||
+                    error.errorMessage === 'CHANNELS_TOO_MUCH'
+                ) {
+                    this.logger.warn(
+                        `${mobile} has FloodWaitError or joined too many channels, removing from queue`,
+                    );
+                    this.removeFromBufferMap(mobile);
+
+                    try {
+                        await sleep(2000);
+                        const channelsInfo = await this.telegramService.getChannelInfo(
+                            mobile,
+                            true,
+                        );
+                        await this.update(mobile, { channels: channelsInfo.ids.length });
+                    } catch (updateError) {
+                        this.logger.error(
+                            `Error updating channel count for ${mobile}:`,
+                            updateError,
+                        );
+                    }
+                }
+
+                if (
+                    contains(errorDetails.message, [
+                        'SESSION_REVOKED',
+                        'AUTH_KEY_UNREGISTERED',
+                        'USER_DEACTIVATED',
+                        'USER_DEACTIVATED_BAN',
+                        'FROZEN_METHOD_INVALID',
+                    ])
+                ) {
+                    this.logger.error(`Session invalid for ${mobile}, removing client`);
+                    this.removeFromBufferMap(mobile);
+                    try {
+                        await this.remove(mobile);
+                        await sleep(2000);
+                    } catch (removeError) {
+                        this.logger.error(`Error removing client ${mobile}:`, removeError);
+                    }
+                }
+            } finally {
+                try {
+                    await connectionManager.unregisterClient(mobile);
+                } catch (unregisterError) {
+                    this.logger.error(
+                        `Error unregistering client ${mobile}:`,
+                        unregisterError,
+                    );
+                }
+
+                // Add delay between channel processing operations
+                if (
+                    i < keys.length - 1 ||
+                    this.joinChannelMap.get(mobile)?.length > 0
+                ) {
+                    console.log(
+                        `Sleeping for ${this.CHANNEL_PROCESSING_DELAY} before continuing with next Mobile`,
+                    );
+                    await sleep(this.CHANNEL_PROCESSING_DELAY);
+                } else {
+                    console.log(`Not Sleeping before continuing with next Mobile`);
+                }
+            }
+        }
+    }
+
+    clearJoinChannelInterval() {
+        if (this.joinChannelIntervalId) {
+            this.logger.debug(
+                `Clearing join channel interval: ${this.joinChannelIntervalId}`,
+            );
+            clearInterval(this.joinChannelIntervalId);
+            this.activeTimeouts.delete(this.joinChannelIntervalId);
+            this.joinChannelIntervalId = null;
+        }
+        this.isJoinChannelProcessing = false;
+        this.logger.debug('Join channel processing cleared and flag reset');
+    }
+
+    removeFromLeaveMap(key: string) {
+        this.leaveChannelMap.delete(key);
+        if (this.leaveChannelMap.size === 0) {
+            this.clearLeaveChannelInterval();
+        }
+    }
+
+    clearLeaveMap() {
+        const mapSize = this.leaveChannelMap.size;
+        this.leaveChannelMap.clear();
+        this.clearLeaveChannelInterval();
+        this.logger.debug(`LeaveMap cleared, removed ${mapSize} entries`);
+    }
+
+    async leaveChannelQueue() {
+        this.logger.debug('Attempting to start leave channel queue');
+        if (this.isLeaveChannelProcessing) {
+            this.logger.warn('Leave channel process is already running');
+            return;
+        }
+
+        const existingKeys = Array.from(this.leaveChannelMap.keys());
+        if (existingKeys.length === 0) {
+            this.logger.debug('No channels to leave, not starting queue');
+            return;
+        }
+
+        // Perform memory health check
+        this.checkMemoryHealth();
+
+        // Start interval if not already running
+        if (!this.leaveChannelIntervalId) {
+            this.logger.debug('Starting leave channel interval');
+            this.leaveChannelIntervalId = setInterval(async () => {
+                await this.processLeaveChannelInterval();
+            }, this.LEAVE_CHANNEL_INTERVAL);
+            this.activeTimeouts.add(this.leaveChannelIntervalId);
+            await this.processLeaveChannelInterval();
+        } else {
+            this.logger.debug('Leave channel interval is already running');
+        }
+    }
+
+    private async processLeaveChannelInterval() {
+        if (this.isLeaveChannelProcessing) {
+            this.logger.debug(
+                'Leave channel process already running, skipping interval',
+            );
+            return;
+        }
+
+        const existingKeys = Array.from(this.leaveChannelMap.keys());
+        if (existingKeys.length === 0) {
+            this.logger.debug('No channels to leave, clearing interval');
+            this.clearLeaveChannelInterval();
+            return;
+        }
+
+        this.isLeaveChannelProcessing = true;
+
+        try {
+            await this.processLeaveChannelSequentially();
+        } catch (error) {
+            this.logger.error('Error in leave channel queue', error);
+        } finally {
+            this.isLeaveChannelProcessing = false;
+
+            // Clear interval if no more items to process
+            if (this.leaveChannelMap.size === 0) {
+                this.logger.debug('No more channels to leave, clearing interval');
+                this.clearLeaveChannelInterval();
+            }
+        }
+    }
+
+    private async processLeaveChannelSequentially() {
+        const keys = Array.from(this.leaveChannelMap.keys());
+        this.logger.debug(
+            `Processing leave channel queue sequentially for ${keys.length} clients`,
         );
-        keysToRemove.forEach((key) => this.leaveChannelMap.delete(key));
-        this.logger.warn(
-          `Cleaned up ${keysToRemove.length} entries from leaveChannelMap to prevent memory leak`,
+
+        for (let i = 0; i < keys.length; i++) {
+            const mobile = keys[i];
+
+            try {
+                const channels = this.leaveChannelMap.get(mobile);
+                if (!channels || channels.length === 0) {
+                    this.logger.debug(
+                        `No more channels to leave for ${mobile}, removing from queue`,
+                    );
+                    this.removeFromLeaveMap(mobile);
+                    continue;
+                }
+
+                const totalBefore = channels.length;
+                const channelsToProcess = channels.slice(
+                    0,
+                    this.LEAVE_CHANNEL_BATCH_SIZE,
+                );
+                const remainingAfter = totalBefore - channelsToProcess.length;
+
+                if (remainingAfter > 0) {
+                    this.leaveChannelMap.set(
+                        mobile,
+                        channels.slice(this.LEAVE_CHANNEL_BATCH_SIZE),
+                    );
+                } else {
+                    this.removeFromLeaveMap(mobile);
+                }
+
+                this.logger.debug(
+                    `${mobile} had ${totalBefore} pending channels, processing ${channelsToProcess.length}, remaining after: ${remainingAfter}`,
+                );
+
+                // Only update map if there are remaining channels
+                if (channels.length > 0) {
+                    this.leaveChannelMap.set(mobile, channels);
+                } else {
+                    this.removeFromLeaveMap(mobile);
+                }
+
+                // Add delay before getting client
+                await sleep(2000);
+                const client = await connectionManager.getClient(mobile, {
+                    autoDisconnect: false,
+                    handler: false,
+                });
+
+                this.logger.debug(
+                    `${mobile} attempting to leave ${channelsToProcess.length} channels`,
+                );
+
+                // Add delay before leaving channels
+                await sleep(1500);
+                await client.leaveChannels(channelsToProcess);
+
+                this.logger.debug(
+                    `${mobile} left ${channelsToProcess.length} channels successfully`,
+                );
+            } catch (error: any) {
+                const errorDetails = parseError(
+                    error,
+                    `${mobile} Leave Channel ERR: `,
+                    false,
+                );
+
+                if (
+                    contains(errorDetails.message, [
+                        'SESSION_REVOKED',
+                        'AUTH_KEY_UNREGISTERED',
+                        'USER_DEACTIVATED',
+                        'USER_DEACTIVATED_BAN',
+                        'FROZEN_METHOD_INVALID',
+                    ])
+                ) {
+                    this.logger.error(`Session invalid for ${mobile}, removing client`);
+                    try {
+                        await this.remove(mobile);
+                        await sleep(2000);
+                    } catch (removeError) {
+                        this.logger.error(`Error removing client ${mobile}:`, removeError);
+                    }
+                    this.removeFromLeaveMap(mobile);
+                } else {
+                    this.logger.warn(
+                        `Transient error for ${mobile}: ${errorDetails.message}`,
+                    );
+                }
+            } finally {
+                try {
+                    await connectionManager.unregisterClient(mobile);
+                } catch (unregisterError) {
+                    this.logger.error(
+                        `Error unregistering client ${mobile}: ${unregisterError.message}`,
+                    );
+                }
+
+                // Add delay between leave operations
+                if (
+                    i < keys.length - 1 ||
+                    this.leaveChannelMap.get(mobile)?.length > 0
+                ) {
+                    await sleep(this.LEAVE_CHANNEL_INTERVAL / 2); // Half the interval as delay
+                }
+            }
+        }
+    }
+
+    clearLeaveChannelInterval() {
+        if (this.leaveChannelIntervalId) {
+            this.logger.debug(
+                `Clearing leave channel interval: ${this.leaveChannelIntervalId}`,
+            );
+            clearInterval(this.leaveChannelIntervalId);
+            this.activeTimeouts.delete(this.leaveChannelIntervalId);
+            this.leaveChannelIntervalId = null;
+        }
+        this.isLeaveChannelProcessing = false;
+        this.logger.debug(
+            'Leave channel interval cleared and processing flag reset',
         );
-      }
-
-      this.logger.debug(
-        `Map Memory Check completed. Maps sizes - Join: ${this.joinChannelMap.size}, Leave: ${this.leaveChannelMap.size}, Active timeouts: ${this.activeTimeouts.size}`,
-      );
-    } catch (error) {
-      this.logger.error('Error during memory cleanup:', error);
-    }
-  }
-
-  private createTimeout(callback: () => void, delay: number): NodeJS.Timeout {
-    const timeout = setTimeout(() => {
-      this.activeTimeouts.delete(timeout);
-      callback();
-    }, delay);
-    this.activeTimeouts.add(timeout);
-    return timeout;
-  }
-
-  private clearAllTimeouts(): void {
-    this.activeTimeouts.forEach((timeout) => {
-      clearTimeout(timeout);
-    });
-    this.activeTimeouts.clear();
-    this.logger.debug('Cleared all active timeouts');
-  }
-
-  private checkMemoryHealth(): void {
-    const memoryStats = {
-      joinMapSize: this.joinChannelMap.size,
-      leaveMapSize: this.leaveChannelMap.size,
-      activeTimeouts: this.activeTimeouts.size,
-      isJoinProcessing: this.isJoinChannelProcessing,
-      isLeaveProcessing: this.isLeaveChannelProcessing,
-    };
-
-    this.logger.debug('Memory health check:', memoryStats);
-
-    // Emergency cleanup if memory usage is too high
-    if (memoryStats.joinMapSize > this.MAX_MAP_SIZE * 0.9) {
-      this.logger.warn(
-        'Join map approaching memory limit, performing emergency cleanup',
-      );
-      this.performMemoryCleanup();
-    }
-
-    if (memoryStats.leaveMapSize > this.MAX_MAP_SIZE * 0.9) {
-      this.logger.warn(
-        'Leave map approaching memory limit, performing emergency cleanup',
-      );
-      this.performMemoryCleanup();
-    }
-  }
-
-  async create(bufferClient: CreateBufferClientDto): Promise<BufferClient> {
-    // Ensure status is set to 'active' by default if not provided
-    const newUser = new this.bufferClientModel({
-      ...bufferClient,
-      status: bufferClient.status || 'active',
-    });
-    return newUser.save();
-  }
-
-  async findAll(status?: 'active' | 'inactive'): Promise<BufferClient[]> {
-    const filter = status ? { status } : {};
-    return this.bufferClientModel.find(filter).exec();
-  }
-
-  async findOne(
-    mobile: string,
-    throwErr: boolean = true,
-  ): Promise<BufferClient> {
-    const user = (
-      await this.bufferClientModel.findOne({ mobile }).exec()
-    )?.toJSON();
-    if (!user && throwErr) {
-      throw new NotFoundException(
-        `BufferClient with mobile ${mobile} not found`,
-      );
-    }
-    return user;
-  }
-
-  async update(
-    mobile: string,
-    updateClientDto: UpdateBufferClientDto,
-  ): Promise<BufferClient> {
-    // Allow updating status as well
-    const updatedUser = await this.bufferClientModel
-      .findOneAndUpdate(
-        { mobile },
-        { $set: updateClientDto },
-        { new: true, upsert: true, returnDocument: 'after' },
-      )
-      .exec();
-
-    if (!updatedUser) {
-      throw new NotFoundException(`User with mobile ${mobile} not found`);
-    }
-
-    return updatedUser;
-  }
-
-  async createOrUpdate(
-    mobile: string,
-    createOrUpdateUserDto: CreateBufferClientDto | UpdateBufferClientDto,
-  ): Promise<BufferClient> {
-    const existingUser = (
-      await this.bufferClientModel.findOne({ mobile }).exec()
-    )?.toJSON();
-    if (existingUser) {
-      console.log('Updating');
-      return this.update(
-        existingUser.mobile,
-        createOrUpdateUserDto as UpdateBufferClientDto,
-      );
-    } else {
-      console.log('creating');
-      // Ensure status is set to 'active' by default if not provided
-      return this.create({
-        ...createOrUpdateUserDto,
-        status: (createOrUpdateUserDto as any).status || 'active',
-      } as CreateBufferClientDto);
-    }
-  }
-
-  async remove(mobile: string): Promise<void> {
-    try {
-      const bufferClient = await this.findOne(mobile, false);
-      if (!bufferClient) {
-        throw new NotFoundException(
-          `BufferClient with mobile ${mobile} not found`,
+    }
+
+    async setAsBufferClient(
+        mobile: string,
+        availableDate: string = new Date(Date.now() - 24 * 60 * 60 * 1000)
+            .toISOString()
+            .split('T')[0],
+    ) {
+        const user = (await this.usersService.search({ mobile }))[0];
+        if (!user) {
+            throw new BadRequestException('user not found');
+        }
+        const isExist = await this.findOne(mobile, false);
+        if (isExist) {
+            throw new ConflictException('BufferClient already exist');
+        }
+        const clients = await this.clientService.findAll();
+        const clientMobiles = clients.map((client) => client?.mobile);
+
+        // Get promote mobiles using the new schema
+        const allPromoteMobiles = [];
+        for (const client of clients) {
+            const clientPromoteMobiles = await this.clientService.getPromoteMobiles(
+                client.clientId,
+            );
+            allPromoteMobiles.push(...clientPromoteMobiles);
+        }
+
+        if (
+            !allPromoteMobiles.includes(mobile) &&
+            !clientMobiles.includes(mobile)
+        ) {
+            try {
+                const telegramClient = await connectionManager.getClient(mobile, {
+                    autoDisconnect: false,
+                });
+                await telegramClient.set2fa();
+                await sleep(15000);
+                await telegramClient.updateUsername('');
+                await sleep(3000);
+                await telegramClient.updatePrivacyforDeletedAccount();
+                await sleep(3000);
+                await telegramClient.updateProfile(
+                    'Deleted Account',
+                    'Deleted Account',
+                );
+                await sleep(3000);
+                await telegramClient.deleteProfilePhotos();
+                const channels = await this.telegramService.getChannelInfo(
+                    mobile,
+                    true,
+                );
+                const bufferClient = {
+                    tgId: user.tgId,
+                    session: user.session,
+                    mobile: user.mobile,
+                    availableDate,
+                    channels: channels.ids.length,
+                    status: 'active',
+                };
+                await this.bufferClientModel
+                    .findOneAndUpdate(
+                        { tgId: user.tgId },
+                        { $set: bufferClient },
+                        { new: true, upsert: true },
+                    )
+                    .exec();
+            } catch (error) {
+                const errorDetails = parseError(error);
+                throw new HttpException(errorDetails.message, errorDetails.status);
+            }
+            await connectionManager.unregisterClient(mobile);
+            return 'Client set as buffer successfully';
+        } else {
+            throw new BadRequestException('Number is a Active Client');
+        }
+    }
+
+    async checkBufferClients() {
+        if (this.telegramService.getActiveClientSetup()) {
+            this.logger.warn(
+                'Ignored active check buffer channels as active client setup exists',
+            );
+            return;
+        }
+
+        await sleep(3000); // Increased initial delay
+        const bufferclients = await this.findAll('active');
+        const badIds: string[] = [];
+        let goodIds: string[] = [];
+
+        if (bufferclients.length < 80) {
+            for (let i = 0; i < 80 - bufferclients.length; i++) {
+                badIds.push(i.toString());
+            }
+        }
+
+        const clients = await this.clientService.findAll();
+        const promoteclients = await this.promoteClientService.findAll();
+
+        // Get all client mobiles including promote mobiles using new schema
+        const clientMainMobiles = clients.map((c) => c.mobile);
+        const allPromoteMobiles = [];
+        for (const client of clients) {
+            const clientPromoteMobiles = await this.clientService.getPromoteMobiles(
+                client.clientId,
+            );
+            allPromoteMobiles.push(...clientPromoteMobiles);
+        }
+        const clientIds = [...clientMainMobiles, ...allPromoteMobiles].filter(
+            Boolean,
         );
-      }
-      this.logger.log(`Removing BufferClient with mobile: ${mobile}`);
-      await fetchWithTimeout(
-        `${notifbot()}&text=${encodeURIComponent(`Deleting Buffer Client : ${mobile}\nsession: ${bufferClient.session}`)}`,
-      );
-      await this.bufferClientModel.deleteOne({ mobile }).exec();
-    } catch (error) {
-      const errorDetails = parseError(error);
-      this.logger.error(
-        `Error removing BufferClient with mobile ${mobile}: ${errorDetails.message}`,
-      );
-      throw new HttpException(errorDetails.message, errorDetails.status);
-    }
-    this.logger.log(`BufferClient with mobile ${mobile} removed successfully`);
-  }
-  async search(filter: any): Promise<BufferClient[]> {
-    // Allow filtering by status
-    if (filter.firstName) {
-      filter.firstName = { $regex: new RegExp(filter.firstName, 'i') };
-    }
-    if (filter.status) {
-      filter.status = filter.status;
-    }
-    return this.bufferClientModel.find(filter).exec();
-  }
-
-  async executeQuery(
-    query: any,
-    sort?: any,
-    limit?: number,
-    skip?: number,
-  ): Promise<BufferClient[]> {
-    try {
-      if (!query) {
-        throw new BadRequestException('Query is invalid.');
-      }
-      const queryExec = this.bufferClientModel.find(query);
-      if (sort) {
-        queryExec.sort(sort);
-      }
-
-      if (limit) {
-        queryExec.limit(limit);
-      }
-
-      if (skip) {
-        queryExec.skip(skip);
-      }
-
-      return await queryExec.exec();
-    } catch (error) {
-      throw new InternalServerErrorException(error.message);
-    }
-  }
-
-  removeFromBufferMap(key: string) {
-    this.joinChannelMap.delete(key);
-  }
-
-  private safeSetJoinChannelMap(mobile: string, channels: Channel[]): boolean {
-    if (
-      this.joinChannelMap.size >= this.MAX_MAP_SIZE &&
-      !this.joinChannelMap.has(mobile)
+
+        const promoteclientIds = promoteclients.map((c) => c.mobile);
+
+        const toProcess = bufferclients.filter(
+            (doc) =>
+                !clientIds.includes(doc.mobile) &&
+                !promoteclientIds.includes(doc.mobile),
+        );
+
+        // Sequential processing instead of parallel
+        this.logger.debug(
+            `Processing ${toProcess.length} buffer clients sequentially`,
+        );
+        for (let i = 0; i < toProcess.length; i++) {
+            const doc = toProcess[i];
+            this.logger.debug(
+                `Processing buffer client ${i + 1}/${toProcess.length}: ${doc.mobile}`,
+            );
+
+            try {
+                await this.processBufferClient(doc, badIds, goodIds);
+            } catch (error) {
+                this.logger.error(
+                    `Error processing buffer client ${doc.mobile}:`,
+                    error,
+                );
+                badIds.push(doc.mobile);
+            }
+
+            // Add delay between client processing
+            if (i < toProcess.length - 1) {
+                await sleep(5000); // 5 seconds between each client
+            }
+        }
+
+        // Mark already active clients as good (sequential processing)
+        for (let i = 0; i < bufferclients.length; i++) {
+            const doc = bufferclients[i];
+            if (
+                clientIds.includes(doc.mobile) ||
+                promoteclientIds.includes(doc.mobile)
+            ) {
+                this.logger.warn(`Number ${doc.mobile} is an Active Client`);
+                goodIds.push(doc.mobile);
+                try {
+                    await this.remove(doc.mobile);
+                    await sleep(1000); // Delay after removal
+                } catch (removeError) {
+                    this.logger.error(
+                        `Error removing active client ${doc.mobile}:`,
+                        removeError,
+                    );
+                }
+            }
+        }
+
+        goodIds = [...new Set([...goodIds, ...clientIds, ...promoteclientIds])];
+        this.logger.debug(`GoodIds: ${goodIds.length}, BadIds: ${badIds.length}`);
+
+        // Add delay before processing new users
+        await sleep(2000);
+        await this.addNewUserstoBufferClients(badIds, goodIds);
+    }
+
+    private async processBufferClient(
+        doc: any,
+        badIds: string[],
+        goodIds: string[],
     ) {
-      this.logger.warn(
-        `Join channel map size limit reached (${this.MAX_MAP_SIZE}), cannot add ${mobile}`,
-      );
-      return false;
-    }
-    this.joinChannelMap.set(mobile, channels);
-    return true;
-  }
-
-  private safeSetLeaveChannelMap(mobile: string, channels: string[]): boolean {
-    if (
-      this.leaveChannelMap.size >= this.MAX_MAP_SIZE &&
-      !this.leaveChannelMap.has(mobile)
-    ) {
-      this.logger.warn(
-        `Leave channel map size limit reached (${this.MAX_MAP_SIZE}), cannot add ${mobile}`,
-      );
-      return false;
-    }
-    this.leaveChannelMap.set(mobile, channels);
-    return true;
-  }
-
-  clearBufferMap() {
-    const mapSize = this.joinChannelMap.size;
-    this.joinChannelMap.clear();
-    this.clearJoinChannelInterval();
-    this.logger.debug(`BufferMap cleared, removed ${mapSize} entries`);
-  }
-
-  async updateStatus(
-    mobile: string,
-    status: string,
-    message?: string,
-  ): Promise<BufferClient> {
-    const updateData: any = { status };
-    if (message) {
-      updateData.message = message;
-    }
-
-    return this.update(mobile, updateData);
-  }
-
-  async markAsInactive(mobile: string, reason: string): Promise<BufferClient> {
-    return this.updateStatus(mobile, 'inactive', reason);
-  }
-
-  async updateInfo() {
-    const clients = await this.bufferClientModel
-      .find({
-        status: 'active',
-      })
-      .sort({ channels: 1 });
-
-    this.logger.debug(`Updating info for ${clients.length} buffer clients`);
-
-    for (let i = 0; i < clients.length; i++) {
-      const client = clients[i];
-      const mobile = client.mobile;
-
-      try {
-        this.logger.debug(
-          `Updating info for client ${i + 1}/${clients.length}: ${mobile}`,
+        try {
+            const cli = await connectionManager.getClient(doc.mobile, {
+                autoDisconnect: true,
+                handler: false,
+            });
+
+            try {
+                const me = await cli.getMe();
+
+                if (me.username) {
+                    await this.telegramService.updateUsername(doc.mobile, '');
+                    await sleep(2000);
+                }
+
+                if (me.firstName !== 'Deleted Account') {
+                    await this.telegramService.updateNameandBio(
+                        doc.mobile,
+                        'Deleted Account',
+                        '',
+                    );
+                    await sleep(2000);
+                }
+
+                await this.telegramService.deleteProfilePhotos(doc.mobile);
+                const hasPassword = await cli.hasPassword();
+
+                if (!hasPassword) {
+                    this.logger.warn(`Client ${doc.mobile} does not have password`);
+                    badIds.push(doc.mobile);
+                } else {
+                    this.logger.debug(`${doc.mobile}: ALL Good`);
+                    goodIds.push(doc.mobile);
+                }
+            } catch (innerError: any) {
+                this.logger.error(
+                    `Error processing client ${doc.mobile}: ${innerError.message}`,
+                );
+                badIds.push(doc.mobile);
+                try {
+                    await this.remove(doc.mobile);
+                    await sleep(1500); // Delay after removal
+                } catch (removeError) {
+                    this.logger.error(
+                        `Error removing client ${doc.mobile}:`,
+                        removeError,
+                    );
+                }
+            } finally {
+                try {
+                    await connectionManager.unregisterClient(doc.mobile);
+                } catch (unregisterError) {
+                    this.logger.error(
+                        `Error unregistering client ${doc.mobile}: ${unregisterError.message}`,
+                    );
+                }
+            }
+
+            await sleep(3000); // Increased delay between individual client ops
+        } catch (error: any) {
+            this.logger.error(`Error with client ${doc.mobile}: ${error.message}`);
+            parseError(error);
+            badIds.push(doc.mobile);
+
+            try {
+                await this.remove(doc.mobile);
+                await sleep(1500);
+            } catch (removeError) {
+                this.logger.error(`Error removing client ${doc.mobile}:`, removeError);
+            }
+
+            try {
+                await connectionManager.unregisterClient(doc.mobile);
+            } catch (unregisterError) {
+                this.logger.error(
+                    `Error unregistering client ${doc.mobile}: ${unregisterError.message}`,
+                );
+            }
+        }
+    }
+
+    async addNewUserstoBufferClients(badIds: string[], goodIds: string[]) {
+        const sixMonthsAgo = new Date(Date.now() - 3 * 30 * 24 * 60 * 60 * 1000)
+            .toISOString()
+            .split('T')[0];
+        const documents = await this.usersService.executeQuery(
+            {
+                mobile: { $nin: goodIds },
+                expired: false,
+                twoFA: false,
+                lastActive: { $lt: sixMonthsAgo },
+                totalChats: { $gt: 150 },
+            },
+            { tgId: 1 },
+            badIds.length + 3,
         );
 
-        // Add delay before getting client
-        await sleep(2000);
-        const telegramClient = await connectionManager.getClient(mobile, {
-          autoDisconnect: false,
-          handler: false,
-        });
-
-        await sleep(1500); // Delay before channel info call
-        const channels = await telegramClient.channelInfo(true);
-        this.logger.debug(
-          `${mobile}: Found ${channels.ids.length} existing channels`,
-        );
-
-        await sleep(1000); // Delay before update
-        await this.update(mobile, { channels: channels.ids.length });
-      } catch (error) {
-        const errorDetails = parseError(error);
-        try {
-          await this.markAsInactive(mobile, `${errorDetails.message}`);
-        } catch (markError) {
-          this.logger.error(
-            `Error marking client ${mobile} as inactive:`,
-            markError,
-          );
-        }
-        this.logger.error(
-          `Error updating info for client ${mobile}:`,
-          errorDetails,
-        );
-      } finally {
-        try {
-          await connectionManager.unregisterClient(mobile);
-        } catch (unregisterError) {
-          this.logger.error(
-            `Error unregistering client ${mobile}:`,
-            unregisterError,
-          );
-        }
-
-        // Add delay between client processing
-        if (i < clients.length - 1) {
-          await sleep(4000); // 4 seconds between each client
-        }
-      }
-    }
-
-    this.logger.debug('Completed updating info for all buffer clients');
-  }
-
-  async joinchannelForBufferClients(
-    skipExisting: boolean = true,
-  ): Promise<string> {
-    if (this.telegramService.getActiveClientSetup()) {
-      this.logger.warn(
-        'Ignored active check buffer channels as active client setup exists',
-      );
-      return 'Active client setup exists, skipping buffer promotion';
-    }
-
-    this.logger.log('Starting join channel process for buffer clients');
-
-    this.joinChannelMap.clear();
-    this.leaveChannelMap.clear();
-    this.clearJoinChannelInterval();
-    this.clearLeaveChannelInterval();
-    await sleep(3000); // Increased initial sleep
-
-    const existingKeys = skipExisting
-      ? []
-      : Array.from(this.joinChannelMap.keys());
-    const clients = await this.bufferClientModel
-      .find({
-        channels: { $lt: 350 },
-        mobile: { $nin: existingKeys },
-      })
-      .sort({ channels: 1 })
-      .limit(8); // Reduced limit for better performance
-
-    this.logger.debug(`Found ${clients.length} buffer clients to process`);
-
-    const joinSet = new Set<string>();
-    const leaveSet = new Set<string>();
-
-    let successCount = 0;
-    let failCount = 0;
-
-    // Sequential processing with proper delays
-    for (let i = 0; i < clients.length; i++) {
-      const document = clients[i];
-      const mobile = document.mobile;
-      this.logger.debug(
-        `Processing buffer client ${i + 1}/${clients.length}: ${mobile}`,
-      );
-
-      try {
-        const client = await connectionManager.getClient(mobile, {
-          autoDisconnect: false,
-          handler: false,
-        });
-
-        // Add delay before channel info call
-        await sleep(2000);
-        const channels = await client.channelInfo(true);
-        this.logger.debug(
-          `Client ${mobile} has ${channels.ids.length} existing channels`,
-        );
-        await this.update(mobile, { channels: channels.ids.length });
-
-        if (channels.canSendFalseCount < 10) {
-          const excludedIds = channels.ids;
-          const result =
-            channels.ids.length < 220
-              ? await this.channelsService.getActiveChannels(
-                  150,
-                  0,
-                  excludedIds,
-                ) // Reduced limit
-              : await this.activeChannelsService.getActiveChannels(
-                  150,
-                  0,
-                  excludedIds,
-                );
-
-          if (!this.joinChannelMap.has(mobile)) {
-            if (this.safeSetJoinChannelMap(mobile, result)) {
-              joinSet.add(mobile);
-              this.logger.debug(
-                `Added ${result.length} channels to join queue for ${mobile}`,
-              );
-            } else {
-              this.logger.warn(
-                `Failed to add ${mobile} to join queue due to memory limits`,
-              );
-            }
-          } else {
+        this.logger.debug(`New buffer documents to be added: ${documents.length}`);
+
+        let processedCount = 0;
+        while (badIds.length > 0 && documents.length > 0) {
+            const document = documents.shift();
+            processedCount++;
+
+            if (
+                !document ||
+                !document.mobile ||
+                !document.tgId ||
+                !document.session
+            ) {
+                this.logger.warn('Invalid document found, skipping');
+                continue;
+            }
+
             this.logger.debug(
-              `${mobile}: Already present in join map, skipping`,
-            );
-          }
-        } else {
-          if (!this.leaveChannelMap.has(mobile)) {
-            if (
-              this.safeSetLeaveChannelMap(mobile, channels.canSendFalseChats)
-            ) {
-              leaveSet.add(mobile);
-              this.logger.warn(
-                `Client ${mobile} has ${channels.canSendFalseChats.length} restricted channels, added to leave queue`,
-              );
-            } else {
-              this.logger.warn(
-                `Failed to add ${mobile} to leave queue due to memory limits`,
-              );
-            }
-          } else {
-            this.logger.debug(
-              `${mobile}: Already present in leave map, skipping`,
-            );
-          }
-        }
-
-        successCount++;
-      } catch (error) {
-        failCount++;
-
-        const errorDetails = parseError(error);
-        const errorMsg =
-          errorDetails?.message || error?.errorMessage || 'Unknown error';
-
-        if (
-          contains(errorMsg, [
-            'SESSION_REVOKED',
-            'AUTH_KEY_UNREGISTERED',
-            'USER_DEACTIVATED',
-            'USER_DEACTIVATED_BAN',
-            'FROZEN_METHOD_INVALID',
-          ])
-        ) {
-          this.logger.error(
-            `Session invalid for ${mobile} due to ${errorMsg}, removing client`,
-          );
-          try {
-            await this.remove(mobile);
-            await sleep(2000); // Delay after removal
-          } catch (removeErr) {
-            this.logger.error(`Failed to remove client ${mobile}:`, removeErr);
-          }
-        } else {
-          this.logger.warn(`Transient error for ${mobile}: ${errorMsg}`);
-        }
-      } finally {
-        try {
-          await connectionManager.unregisterClient(mobile);
-        } catch (unregisterError) {
-          this.logger.error(
-            `Error unregistering client ${mobile}:`,
-            unregisterError,
-          );
-        }
-
-        // Progressive delay between clients to prevent CPU spikes
-        if (i < clients.length - 1) {
-          await sleep(this.CLIENT_PROCESSING_DELAY);
-        }
-      }
-    }
-
-    // Add delay before starting queues
-    await sleep(3000);
-
-    if (joinSet.size > 0) {
-      this.startMemoryCleanup();
-      this.logger.debug(
-        `Starting join queue for ${joinSet.size} buffer clients`,
-      );
-      this.createTimeout(() => this.joinChannelQueue(), 2000); // Delayed start
-    }
-
-    if (leaveSet.size > 0) {
-      this.logger.debug(
-        `Starting leave queue for ${leaveSet.size} buffer clients`,
-      );
-      this.createTimeout(() => this.leaveChannelQueue(), 5000); // Delayed start
-    }
-
-    this.logger.log(
-      `Join process complete — Success: ${successCount}, Fail: ${failCount}`,
-    );
-    return `Buffer Join queued for: ${joinSet.size}, Leave queued for: ${leaveSet.size}`;
-  }
-
-  async joinChannelQueue() {
-    this.logger.debug('Attempting to start join channel queue');
-    if (this.isJoinChannelProcessing) {
-      this.logger.warn('Join channel process is already running');
-      return;
-    }
-
-    const existingKeys = Array.from(this.joinChannelMap.keys());
-    if (existingKeys.length === 0) {
-      this.logger.debug('No channels to join, not starting queue');
-      return;
-    }
-
-    // Perform memory health check
-    this.checkMemoryHealth();
-
-    // Start interval if not already running
-    if (!this.joinChannelIntervalId) {
-      this.logger.debug('Starting join channel interval');
-      this.joinChannelIntervalId = setInterval(async () => {
-        await this.processJoinChannelInterval();
-      }, this.JOIN_CHANNEL_INTERVAL);
-      this.activeTimeouts.add(this.joinChannelIntervalId);
-      await this.processJoinChannelInterval();
-    } else {
-      this.logger.warn('Join channel interval is already running');
-    }
-  }
-
-  private async processJoinChannelInterval() {
-    if (this.isJoinChannelProcessing) {
-      this.logger.debug(
-        'Join channel process already running, skipping interval',
-      );
-      return;
-    }
-
-    const existingKeys = Array.from(this.joinChannelMap.keys());
-    if (existingKeys.length === 0) {
-      this.logger.debug('No channels to join, clearing interval');
-      this.clearJoinChannelInterval();
-      return;
-    }
-
-    this.isJoinChannelProcessing = true;
-
-    try {
-      await this.processJoinChannelSequentially();
-    } catch (error) {
-      this.logger.error('Error in join channel queue', error);
-    } finally {
-      this.isJoinChannelProcessing = false;
-
-      // Clear interval if no more items to process
-      if (this.joinChannelMap.size === 0) {
-        this.logger.debug('No more channels to join, clearing interval');
-        this.clearJoinChannelInterval();
-      }
-    }
-  }
-
-  private async processJoinChannelSequentially() {
-    const keys = Array.from(this.joinChannelMap.keys());
-    this.logger.debug(
-      `Processing join channel queue sequentially for ${keys.length} clients`,
-    );
-
-    for (let i = 0; i < keys.length; i++) {
-      const mobile = keys[i];
-      let currentChannel: Channel | null = null;
-
-      try {
-        const channels = this.joinChannelMap.get(mobile);
-        if (!channels || channels.length === 0) {
-          this.logger.debug(
-            `No more channels to join for ${mobile}, removing from queue`,
-          );
-          this.removeFromBufferMap(mobile);
-          continue;
-        }
-
-        currentChannel = channels.shift();
-        this.logger.debug(
-          `${mobile} has ${channels.length} pending channels to join, processing: @${currentChannel.username}`,
-        );
-        this.joinChannelMap.set(mobile, channels);
-        await this.telegramService.tryJoiningChannel(mobile, currentChannel);
-      } catch (error: any) {
-        const errorDetails = parseError(
-          error,
-          `${mobile} ${currentChannel ? `@${currentChannel.username}` : ''} Join Channel Error: `,
-          false,
-        );
-        this.logger.error(
-          `Error joining channel for ${mobile}: ${error.message}`,
-        );
-
-        if (
-          errorDetails.error === 'FloodWaitError' ||
-          error.errorMessage === 'CHANNELS_TOO_MUCH'
-        ) {
-          this.logger.warn(
-            `${mobile} has FloodWaitError or joined too many channels, removing from queue`,
-          );
-          this.removeFromBufferMap(mobile);
-
-          try {
-            await sleep(2000);
-            const channelsInfo = await this.telegramService.getChannelInfo(
-              mobile,
-              true,
-            );
-            await this.update(mobile, { channels: channelsInfo.ids.length });
-          } catch (updateError) {
-            this.logger.error(
-              `Error updating channel count for ${mobile}:`,
-              updateError,
-            );
-          }
-        }
-
-        if (
-          contains(errorDetails.message, [
-            'SESSION_REVOKED',
-            'AUTH_KEY_UNREGISTERED',
-            'USER_DEACTIVATED',
-            'USER_DEACTIVATED_BAN',
-            'FROZEN_METHOD_INVALID',
-          ])
-        ) {
-          this.logger.error(`Session invalid for ${mobile}, removing client`);
-          this.removeFromBufferMap(mobile);
-          try {
-            await this.remove(mobile);
-            await sleep(2000);
-          } catch (removeError) {
-            this.logger.error(`Error removing client ${mobile}:`, removeError);
-          }
-        }
-      } finally {
-        try {
-          await connectionManager.unregisterClient(mobile);
-        } catch (unregisterError) {
-          this.logger.error(
-            `Error unregistering client ${mobile}:`,
-            unregisterError,
-          );
-        }
-
-        // Add delay between channel processing operations
-        if (
-          i < keys.length - 1 ||
-          this.joinChannelMap.get(mobile)?.length > 0
-        ) {
-          console.log(
-            `Sleeping for ${this.CHANNEL_PROCESSING_DELAY} before continuing with next Mobile`,
-          );
-          await sleep(this.CHANNEL_PROCESSING_DELAY);
-        } else {
-          console.log(`Not Sleeping before continuing with next Mobile`);
-        }
-      }
-    }
-  }
-
-  clearJoinChannelInterval() {
-    if (this.joinChannelIntervalId) {
-      this.logger.debug(
-        `Clearing join channel interval: ${this.joinChannelIntervalId}`,
-      );
-      clearInterval(this.joinChannelIntervalId);
-      this.activeTimeouts.delete(this.joinChannelIntervalId);
-      this.joinChannelIntervalId = null;
-    }
-    this.isJoinChannelProcessing = false;
-    this.logger.debug('Join channel processing cleared and flag reset');
-  }
-
-  removeFromLeaveMap(key: string) {
-    this.leaveChannelMap.delete(key);
-    if (this.leaveChannelMap.size === 0) {
-      this.clearLeaveChannelInterval();
-    }
-  }
-
-  clearLeaveMap() {
-    const mapSize = this.leaveChannelMap.size;
-    this.leaveChannelMap.clear();
-    this.clearLeaveChannelInterval();
-    this.logger.debug(`LeaveMap cleared, removed ${mapSize} entries`);
-  }
-
-  async leaveChannelQueue() {
-    this.logger.debug('Attempting to start leave channel queue');
-    if (this.isLeaveChannelProcessing) {
-      this.logger.warn('Leave channel process is already running');
-      return;
-    }
-
-    const existingKeys = Array.from(this.leaveChannelMap.keys());
-    if (existingKeys.length === 0) {
-      this.logger.debug('No channels to leave, not starting queue');
-      return;
-    }
-
-    // Perform memory health check
-    this.checkMemoryHealth();
-
-    // Start interval if not already running
-    if (!this.leaveChannelIntervalId) {
-      this.logger.debug('Starting leave channel interval');
-      this.leaveChannelIntervalId = setInterval(async () => {
-        await this.processLeaveChannelInterval();
-      }, this.LEAVE_CHANNEL_INTERVAL);
-      this.activeTimeouts.add(this.leaveChannelIntervalId);
-      await this.processLeaveChannelInterval();
-    } else {
-      this.logger.debug('Leave channel interval is already running');
-    }
-  }
-
-  private async processLeaveChannelInterval() {
-    if (this.isLeaveChannelProcessing) {
-      this.logger.debug(
-        'Leave channel process already running, skipping interval',
-      );
-      return;
-    }
-
-    const existingKeys = Array.from(this.leaveChannelMap.keys());
-    if (existingKeys.length === 0) {
-      this.logger.debug('No channels to leave, clearing interval');
-      this.clearLeaveChannelInterval();
-      return;
-    }
-
-    this.isLeaveChannelProcessing = true;
-
-    try {
-      await this.processLeaveChannelSequentially();
-    } catch (error) {
-      this.logger.error('Error in leave channel queue', error);
-    } finally {
-      this.isLeaveChannelProcessing = false;
-
-      // Clear interval if no more items to process
-      if (this.leaveChannelMap.size === 0) {
-        this.logger.debug('No more channels to leave, clearing interval');
-        this.clearLeaveChannelInterval();
-      }
-    }
-  }
-
-  private async processLeaveChannelSequentially() {
-    const keys = Array.from(this.leaveChannelMap.keys());
-    this.logger.debug(
-      `Processing leave channel queue sequentially for ${keys.length} clients`,
-    );
-
-    for (let i = 0; i < keys.length; i++) {
-      const mobile = keys[i];
-
-      try {
-        const channels = this.leaveChannelMap.get(mobile);
-        if (!channels || channels.length === 0) {
-          this.logger.debug(
-            `No more channels to leave for ${mobile}, removing from queue`,
-          );
-          this.removeFromLeaveMap(mobile);
-          continue;
-        }
-
-        const totalBefore = channels.length;
-        const channelsToProcess = channels.slice(
-          0,
-          this.LEAVE_CHANNEL_BATCH_SIZE,
-        );
-        const remainingAfter = totalBefore - channelsToProcess.length;
-
-        if (remainingAfter > 0) {
-          this.leaveChannelMap.set(
-            mobile,
-            channels.slice(this.LEAVE_CHANNEL_BATCH_SIZE),
-          );
-        } else {
-          this.removeFromLeaveMap(mobile);
-        }
-
-        this.logger.debug(
-          `${mobile} had ${totalBefore} pending channels, processing ${channelsToProcess.length}, remaining after: ${remainingAfter}`,
-        );
-
-        // Only update map if there are remaining channels
-        if (channels.length > 0) {
-          this.leaveChannelMap.set(mobile, channels);
-        } else {
-          this.removeFromLeaveMap(mobile);
-        }
-
-        // Add delay before getting client
-        await sleep(2000);
-        const client = await connectionManager.getClient(mobile, {
-          autoDisconnect: false,
-          handler: false,
-        });
-
-        this.logger.debug(
-          `${mobile} attempting to leave ${channelsToProcess.length} channels`,
-        );
-
-        // Add delay before leaving channels
-        await sleep(1500);
-        await client.leaveChannels(channelsToProcess);
-
-        this.logger.debug(
-          `${mobile} left ${channelsToProcess.length} channels successfully`,
-        );
-      } catch (error: any) {
-        const errorDetails = parseError(
-          error,
-          `${mobile} Leave Channel ERR: `,
-          false,
-        );
-
-        if (
-          contains(errorDetails.message, [
-            'SESSION_REVOKED',
-            'AUTH_KEY_UNREGISTERED',
-            'USER_DEACTIVATED',
-            'USER_DEACTIVATED_BAN',
-            'FROZEN_METHOD_INVALID',
-          ])
-        ) {
-          this.logger.error(`Session invalid for ${mobile}, removing client`);
-          try {
-            await this.remove(mobile);
-            await sleep(2000);
-          } catch (removeError) {
-            this.logger.error(`Error removing client ${mobile}:`, removeError);
-          }
-          this.removeFromLeaveMap(mobile);
-        } else {
-          this.logger.warn(
-            `Transient error for ${mobile}: ${errorDetails.message}`,
-          );
-        }
-      } finally {
-        try {
-          await connectionManager.unregisterClient(mobile);
-        } catch (unregisterError) {
-          this.logger.error(
-            `Error unregistering client ${mobile}: ${unregisterError.message}`,
-          );
-        }
-
-        // Add delay between leave operations
-        if (
-          i < keys.length - 1 ||
-          this.leaveChannelMap.get(mobile)?.length > 0
-        ) {
-          await sleep(this.LEAVE_CHANNEL_INTERVAL / 2); // Half the interval as delay
-        }
-      }
-    }
-  }
-
-  clearLeaveChannelInterval() {
-    if (this.leaveChannelIntervalId) {
-      this.logger.debug(
-        `Clearing leave channel interval: ${this.leaveChannelIntervalId}`,
-      );
-      clearInterval(this.leaveChannelIntervalId);
-      this.activeTimeouts.delete(this.leaveChannelIntervalId);
-      this.leaveChannelIntervalId = null;
-    }
-    this.isLeaveChannelProcessing = false;
-    this.logger.debug(
-      'Leave channel interval cleared and processing flag reset',
-    );
-  }
-
-  async setAsBufferClient(
-    mobile: string,
-    availableDate: string = new Date(Date.now() - 24 * 60 * 60 * 1000)
-      .toISOString()
-      .split('T')[0],
-  ) {
-    const user = (await this.usersService.search({ mobile }))[0];
-    if (!user) {
-      throw new BadRequestException('user not found');
-    }
-    const isExist = await this.findOne(mobile, false);
-    if (isExist) {
-      throw new ConflictException('BufferClient already exist');
-    }
-    const clients = await this.clientService.findAll();
-    const clientMobiles = clients.map((client) => client?.mobile);
-
-    // Get promote mobiles using the new schema
-    const allPromoteMobiles = [];
-    for (const client of clients) {
-      const clientPromoteMobiles = await this.clientService.getPromoteMobiles(
-        client.clientId,
-      );
-      allPromoteMobiles.push(...clientPromoteMobiles);
-    }
-
-    if (
-      !allPromoteMobiles.includes(mobile) &&
-      !clientMobiles.includes(mobile)
-    ) {
-      try {
-        const telegramClient = await connectionManager.getClient(mobile, {
-          autoDisconnect: false,
-        });
-        await telegramClient.set2fa();
-        await sleep(15000);
-        await telegramClient.updateUsername('');
-        await sleep(3000);
-        await telegramClient.updatePrivacyforDeletedAccount();
-        await sleep(3000);
-        await telegramClient.updateProfile(
-          'Deleted Account',
-          'Deleted Account',
-        );
-        await sleep(3000);
-        await telegramClient.deleteProfilePhotos();
-        const channels = await this.telegramService.getChannelInfo(
-          mobile,
-          true,
-        );
-        const bufferClient = {
-          tgId: user.tgId,
-          session: user.session,
-          mobile: user.mobile,
-          availableDate,
-          channels: channels.ids.length,
-          status: 'active',
-        };
-        await this.bufferClientModel
-          .findOneAndUpdate(
-            { tgId: user.tgId },
-            { $set: bufferClient },
-            { new: true, upsert: true },
-          )
-          .exec();
-      } catch (error) {
-        const errorDetails = parseError(error);
-        throw new HttpException(errorDetails.message, errorDetails.status);
-      }
-      await connectionManager.unregisterClient(mobile);
-      return 'Client set as buffer successfully';
-    } else {
-      throw new BadRequestException('Number is a Active Client');
-    }
-  }
-
-  async checkBufferClients() {
-    if (this.telegramService.getActiveClientSetup()) {
-      this.logger.warn(
-        'Ignored active check buffer channels as active client setup exists',
-      );
-      return;
-    }
-
-    await sleep(3000); // Increased initial delay
-    const bufferclients = await this.findAll('active');
-    const badIds: string[] = [];
-    let goodIds: string[] = [];
-
-    if (bufferclients.length < 80) {
-      for (let i = 0; i < 80 - bufferclients.length; i++) {
-        badIds.push(i.toString());
-      }
-    }
-
-    const clients = await this.clientService.findAll();
-    const promoteclients = await this.promoteClientService.findAll();
-
-    // Get all client mobiles including promote mobiles using new schema
-    const clientMainMobiles = clients.map((c) => c.mobile);
-    const allPromoteMobiles = [];
-    for (const client of clients) {
-      const clientPromoteMobiles = await this.clientService.getPromoteMobiles(
-        client.clientId,
-      );
-      allPromoteMobiles.push(...clientPromoteMobiles);
-    }
-    const clientIds = [...clientMainMobiles, ...allPromoteMobiles].filter(
-      Boolean,
-    );
-
-    const promoteclientIds = promoteclients.map((c) => c.mobile);
-
-    const toProcess = bufferclients.filter(
-      (doc) =>
-        !clientIds.includes(doc.mobile) &&
-        !promoteclientIds.includes(doc.mobile),
-    );
-
-    // Sequential processing instead of parallel
-    this.logger.debug(
-      `Processing ${toProcess.length} buffer clients sequentially`,
-    );
-    for (let i = 0; i < toProcess.length; i++) {
-      const doc = toProcess[i];
-      this.logger.debug(
-        `Processing buffer client ${i + 1}/${toProcess.length}: ${doc.mobile}`,
-      );
-
-      try {
-        await this.processBufferClient(doc, badIds, goodIds);
-      } catch (error) {
-        this.logger.error(
-          `Error processing buffer client ${doc.mobile}:`,
-          error,
-        );
-        badIds.push(doc.mobile);
-      }
-
-      // Add delay between client processing
-      if (i < toProcess.length - 1) {
-        await sleep(5000); // 5 seconds between each client
-      }
-    }
-
-    // Mark already active clients as good (sequential processing)
-    for (let i = 0; i < bufferclients.length; i++) {
-      const doc = bufferclients[i];
-      if (
-        clientIds.includes(doc.mobile) ||
-        promoteclientIds.includes(doc.mobile)
-      ) {
-        this.logger.warn(`Number ${doc.mobile} is an Active Client`);
-        goodIds.push(doc.mobile);
-        try {
-          await this.remove(doc.mobile);
-          await sleep(1000); // Delay after removal
-        } catch (removeError) {
-          this.logger.error(
-            `Error removing active client ${doc.mobile}:`,
-            removeError,
-          );
-        }
-      }
-    }
-
-    goodIds = [...new Set([...goodIds, ...clientIds, ...promoteclientIds])];
-    this.logger.debug(`GoodIds: ${goodIds.length}, BadIds: ${badIds.length}`);
-
-    // Add delay before processing new users
-    await sleep(2000);
-    await this.addNewUserstoBufferClients(badIds, goodIds);
-  }
-
-  private async processBufferClient(
-    doc: any,
-    badIds: string[],
-    goodIds: string[],
-  ) {
-    try {
-      const cli = await connectionManager.getClient(doc.mobile, {
-        autoDisconnect: true,
-        handler: false,
-      });
-
-      try {
-        const me = await cli.getMe();
-
-        if (me.username) {
-          await this.telegramService.updateUsername(doc.mobile, '');
-          await sleep(2000);
-        }
-
-<<<<<<< HEAD
-        if (bufferclients.length < this.MAX_NEEDED) {
-            for (let i = 0; i < this.MAX_NEEDED - bufferclients.length; i++) {
-                badIds.push(i.toString());
-            }
-=======
-        if (me.firstName !== 'Deleted Account') {
-          await this.telegramService.updateNameandBio(
-            doc.mobile,
-            'Deleted Account',
-            '',
-          );
-          await sleep(2000);
->>>>>>> 41fba09c
-        }
-
-        await this.telegramService.deleteProfilePhotos(doc.mobile);
-        const hasPassword = await cli.hasPassword();
-
-        if (!hasPassword) {
-          this.logger.warn(`Client ${doc.mobile} does not have password`);
-          badIds.push(doc.mobile);
-        } else {
-          this.logger.debug(`${doc.mobile}: ALL Good`);
-          goodIds.push(doc.mobile);
-        }
-      } catch (innerError: any) {
-        this.logger.error(
-          `Error processing client ${doc.mobile}: ${innerError.message}`,
-        );
-        badIds.push(doc.mobile);
-        try {
-          await this.remove(doc.mobile);
-          await sleep(1500); // Delay after removal
-        } catch (removeError) {
-          this.logger.error(
-            `Error removing client ${doc.mobile}:`,
-            removeError,
-          );
-        }
-      } finally {
-        try {
-          await connectionManager.unregisterClient(doc.mobile);
-        } catch (unregisterError) {
-          this.logger.error(
-            `Error unregistering client ${doc.mobile}: ${unregisterError.message}`,
-          );
-        }
-      }
-
-      await sleep(3000); // Increased delay between individual client ops
-    } catch (error: any) {
-      this.logger.error(`Error with client ${doc.mobile}: ${error.message}`);
-      parseError(error);
-      badIds.push(doc.mobile);
-
-      try {
-        await this.remove(doc.mobile);
-        await sleep(1500);
-      } catch (removeError) {
-        this.logger.error(`Error removing client ${doc.mobile}:`, removeError);
-      }
-
-      try {
-        await connectionManager.unregisterClient(doc.mobile);
-      } catch (unregisterError) {
-        this.logger.error(
-          `Error unregistering client ${doc.mobile}: ${unregisterError.message}`,
-        );
-      }
-    }
-  }
-
-  async addNewUserstoBufferClients(badIds: string[], goodIds: string[]) {
-    const sixMonthsAgo = new Date(Date.now() - 3 * 30 * 24 * 60 * 60 * 1000)
-      .toISOString()
-      .split('T')[0];
-    const documents = await this.usersService.executeQuery(
-      {
-        mobile: { $nin: goodIds },
-        expired: false,
-        twoFA: false,
-        lastActive: { $lt: sixMonthsAgo },
-        totalChats: { $gt: 150 },
-      },
-      { tgId: 1 },
-      badIds.length + 3,
-    );
-
-    this.logger.debug(`New buffer documents to be added: ${documents.length}`);
-
-    let processedCount = 0;
-    while (badIds.length > 0 && documents.length > 0) {
-      const document = documents.shift();
-      processedCount++;
-
-      if (
-        !document ||
-        !document.mobile ||
-        !document.tgId ||
-        !document.session
-      ) {
-        this.logger.warn('Invalid document found, skipping');
-        continue;
-      }
-
-      this.logger.debug(
-        `Processing new buffer client ${processedCount}: ${document.mobile}`,
-      );
-
-      try {
-        const client = await connectionManager.getClient(document.mobile, {
-          autoDisconnect: false,
-        });
-
-        try {
-          const hasPassword = await client.hasPassword();
-          this.logger.debug(
-            `hasPassword for ${document.mobile}: ${hasPassword}`,
-          );
-
-          if (!hasPassword) {
-            await client.removeOtherAuths();
-            await client.set2fa();
-            this.logger.debug('Waiting for setting 2FA');
-            await sleep(30000);
-
-            await client.updateUsername('');
-            await sleep(3000);
-
-            await client.updatePrivacyforDeletedAccount();
-            await sleep(3000);
-
-            await client.updateProfile('Deleted Account', 'Deleted Account');
-            await sleep(3000);
-
-            await client.deleteProfilePhotos();
-            await sleep(2000);
-
-            await this.telegramService.removeOtherAuths(document.mobile);
-            const channels = await client.channelInfo(true);
-
-            this.logger.debug(
-              `Creating buffer client document for ${document.mobile}`,
-            );
-            const bufferClient: CreateBufferClientDto = {
-              tgId: document.tgId,
-              session: document.session,
-              mobile: document.mobile,
-              availableDate: new Date(Date.now() - 24 * 60 * 60 * 1000)
-                .toISOString()
-                .split('T')[0],
-              channels: channels.ids.length,
-              status: 'active',
-            };
-
-            await sleep(1000);
-            await this.create(bufferClient);
-
-            await sleep(1000);
-            await this.usersService.update(document.tgId, { twoFA: true });
-
-            this.logger.debug(`Created BufferClient for ${document.mobile}`);
-            badIds.pop();
-          } else {
-            this.logger.debug(
-              `Failed to Update as BufferClient as ${document.mobile} already has Password`,
-            );
-            await sleep(1000);
-            await this.usersService.update(document.tgId, { twoFA: true });
-          }
-        } catch (error: any) {
-          this.logger.error(
-            `Error processing client ${document.mobile}: ${error.message}`,
-          );
-          parseError(error);
-        } finally {
-          try {
-            await connectionManager.unregisterClient(document.mobile);
-            await sleep(1500); // Delay after unregistering
-          } catch (unregisterError: any) {
-            this.logger.error(
-              `Error unregistering client ${document.mobile}: ${unregisterError.message}`,
-            );
-          }
-        }
-      } catch (error: any) {
-        this.logger.error(
-          `Error creating client connection for ${document.mobile}: ${error.message}`,
-        );
-        parseError(error);
-      }
-
-      // Add significant delay between processing each new user
-      if (badIds.length > 0 && documents.length > 0) {
-        await sleep(8000); // 8 seconds between each new user processing
-      }
-    }
-
-    // Schedule next join channel process with delay
-    this.createTimeout(
-      () => {
-        this.logger.log(
-          'Starting next join channel process after adding new users',
-        );
-        this.joinchannelForBufferClients();
-      },
-      5 * 60 * 1000,
-    ); // 5 minutes delay
-  }
+                `Processing new buffer client ${processedCount}: ${document.mobile}`,
+            );
+
+            try {
+                const client = await connectionManager.getClient(document.mobile, {
+                    autoDisconnect: false,
+                });
+
+                try {
+                    const hasPassword = await client.hasPassword();
+                    this.logger.debug(
+                        `hasPassword for ${document.mobile}: ${hasPassword}`,
+                    );
+
+                    if (!hasPassword) {
+                        await client.removeOtherAuths();
+                        await client.set2fa();
+                        this.logger.debug('Waiting for setting 2FA');
+                        await sleep(30000);
+
+                        await client.updateUsername('');
+                        await sleep(3000);
+
+                        await client.updatePrivacyforDeletedAccount();
+                        await sleep(3000);
+
+                        await client.updateProfile('Deleted Account', 'Deleted Account');
+                        await sleep(3000);
+
+                        await client.deleteProfilePhotos();
+                        await sleep(2000);
+
+                        await this.telegramService.removeOtherAuths(document.mobile);
+                        const channels = await client.channelInfo(true);
+
+                        this.logger.debug(
+                            `Creating buffer client document for ${document.mobile}`,
+                        );
+                        const bufferClient: CreateBufferClientDto = {
+                            tgId: document.tgId,
+                            session: document.session,
+                            mobile: document.mobile,
+                            availableDate: new Date(Date.now() - 24 * 60 * 60 * 1000)
+                                .toISOString()
+                                .split('T')[0],
+                            channels: channels.ids.length,
+                            status: 'active',
+                        };
+
+                        await sleep(1000);
+                        await this.create(bufferClient);
+
+                        await sleep(1000);
+                        await this.usersService.update(document.tgId, { twoFA: true });
+
+                        this.logger.debug(`Created BufferClient for ${document.mobile}`);
+                        badIds.pop();
+                    } else {
+                        this.logger.debug(
+                            `Failed to Update as BufferClient as ${document.mobile} already has Password`,
+                        );
+                        await sleep(1000);
+                        await this.usersService.update(document.tgId, { twoFA: true });
+                    }
+                } catch (error: any) {
+                    this.logger.error(
+                        `Error processing client ${document.mobile}: ${error.message}`,
+                    );
+                    parseError(error);
+                } finally {
+                    try {
+                        await connectionManager.unregisterClient(document.mobile);
+                        await sleep(1500); // Delay after unregistering
+                    } catch (unregisterError: any) {
+                        this.logger.error(
+                            `Error unregistering client ${document.mobile}: ${unregisterError.message}`,
+                        );
+                    }
+                }
+            } catch (error: any) {
+                this.logger.error(
+                    `Error creating client connection for ${document.mobile}: ${error.message}`,
+                );
+                parseError(error);
+            }
+
+            // Add significant delay between processing each new user
+            if (badIds.length > 0 && documents.length > 0) {
+                await sleep(8000); // 8 seconds between each new user processing
+            }
+        }
+
+        // Schedule next join channel process with delay
+        this.createTimeout(
+            () => {
+                this.logger.log(
+                    'Starting next join channel process after adding new users',
+                );
+                this.joinchannelForBufferClients();
+            },
+            5 * 60 * 1000,
+        ); // 5 minutes delay
+    }
 }