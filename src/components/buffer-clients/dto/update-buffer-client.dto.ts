--- conflicted
+++ resolved
@@ -9,9 +9,6 @@
     nameBioUpdatedAt?: Date;
     profilePicsDeletedAt?: Date;
     usernameUpdatedAt?: Date;
-<<<<<<< HEAD
     lastChecked?: Date;
-=======
     lastUpdateAttempt?: Date;
->>>>>>> 9546532b
 }