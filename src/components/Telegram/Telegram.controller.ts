--- conflicted
+++ resolved
@@ -4,10 +4,6 @@
 import * as fs from 'fs';
 import { AddContactsDto } from './dto/addContacts.dto';
 import { AddContactDto } from './dto/addContact.dto';
-<<<<<<< HEAD
-=======
-import { channel } from 'diagnostics_channel';
->>>>>>> 87ac05c3
 
 @Controller('telegram')
 @ApiTags('Telegram')
@@ -279,11 +275,7 @@
     @Get('UpdateUsername/:mobile')
     @ApiOperation({ summary: 'Update Username' })
     @ApiParam({ name: 'mobile', description: 'User mobile number', type: String })
-<<<<<<< HEAD
-    @ApiQuery({ name: 'username', description: 'New username', type: String,  required: false})
-=======
     @ApiQuery({ name: 'username', description: 'New username', type: String, required: false })
->>>>>>> 87ac05c3
     async updateUsername(
         @Param('mobile') mobile: string,
         @Query('username') username: string,
@@ -304,11 +296,8 @@
         return await this.telegramService.getGrpMembers(mobile, username)
     }
 
-<<<<<<< HEAD
     
-=======
-
->>>>>>> 87ac05c3
+
     @Post('addcontact')
     @ApiOperation({ summary: 'Add multiple contacts' })
     @ApiBody({
