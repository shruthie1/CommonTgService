import { ChannelsService } from '../channels/channels.service';
import { Channel } from '../channels/schemas/channel.schema';
import {
    BadRequestException,
    ConflictException,
    HttpException,
    Inject,
    Injectable,
    InternalServerErrorException,
    NotFoundException,
    OnModuleDestroy,
    forwardRef,
} from '@nestjs/common';
import { InjectModel } from '@nestjs/mongoose';
import { Model } from 'mongoose';
import { CreatePromoteClientDto } from './dto/create-promote-client.dto';
import {
    PromoteClient,
    PromoteClientDocument,
} from './schemas/promote-client.schema';
import { TelegramService } from '../Telegram/Telegram.service';
import { sleep } from 'telegram/Helpers';
import { UsersService } from '../users/users.service';
import { ActiveChannelsService } from '../active-channels/active-channels.service';
import { ClientService } from '../clients/client.service';
import { UpdatePromoteClientDto } from './dto/update-promote-client.dto';
import { BufferClientService } from '../buffer-clients/buffer-client.service';
import { parseError } from '../../utils/parseError';
import { fetchWithTimeout } from '../../utils/fetchWithTimeout';
import { notifbot } from '../../utils/logbots';
import { connectionManager } from '../Telegram/utils/connection-manager';
import { SessionService } from '../session-manager';
import { getCuteEmoji, getRandomPetName, Logger, obfuscateText } from '../../utils';
import { ActiveChannel } from '../active-channels';
import { channelInfo } from '../../utils/telegram-utils/channelinfo';
import { getProfilePics } from '../Telegram/utils/getProfilePics';
import { deleteProfilePhotos } from '../Telegram/utils/deleteProfilePics';
import isPermanentError from '../../utils/isPermanentError';
import { Api } from 'telegram';
import { Client } from '../clients/schemas/client.schema';
import TelegramManager from '../Telegram/TelegramManager';
import { CloudinaryService } from '../../cloudinary';
import path from 'path';
import { isIncludedWithTolerance, safeAttemptReverse } from '../../utils/checkMe.utils';
import { BotsService, ChannelCategory } from '../bots';

@Injectable()
export class PromoteClientService implements OnModuleDestroy {
    private readonly logger = new Logger(PromoteClientService.name);
    private joinChannelMap: Map<string, (Channel | ActiveChannel)[]> = new Map();
    private leaveChannelMap: Map<string, string[]> = new Map();
    private joinChannelIntervalId: NodeJS.Timeout | null = null;
    private leaveChannelIntervalId: NodeJS.Timeout | null = null;
    private isLeaveChannelProcessing: boolean = false;
    private isJoinChannelProcessing: boolean = false;
    private activeTimeouts: Set<NodeJS.Timeout> = new Set();
    private readonly JOIN_CHANNEL_INTERVAL = 4 * 60 * 1000; // 4 minutes
    private readonly LEAVE_CHANNEL_INTERVAL = 60 * 1000; // 1 minute
    private readonly LEAVE_CHANNEL_BATCH_SIZE = 10;
    private readonly MAX_NEW_PROMOTE_CLIENTS_PER_TRIGGER = 10;
    private readonly MAX_NEEDED_PROMOTE_CLIENTS_PER_CLIENT = 12;
    private readonly MAX_MAP_SIZE = 100;
    private readonly CHANNEL_PROCESSING_DELAY = 10000; // 10 seconds
    private readonly CLEANUP_INTERVAL = 10 * 60 * 1000; // 10 minutes
    private cleanupIntervalId: NodeJS.Timeout | null = null;

    constructor(
        @InjectModel(PromoteClient.name)
        private promoteClientModel: Model<PromoteClientDocument>,
        @Inject(forwardRef(() => TelegramService))
        private telegramService: TelegramService,
        @Inject(forwardRef(() => UsersService))
        private usersService: UsersService,
        @Inject(forwardRef(() => ActiveChannelsService))
        private activeChannelsService: ActiveChannelsService,
        @Inject(forwardRef(() => ClientService))
        private clientService: ClientService,
        @Inject(forwardRef(() => ChannelsService))
        private channelsService: ChannelsService,
        @Inject(forwardRef(() => BufferClientService))
        private bufferClientService: BufferClientService,
        @Inject(forwardRef(() => SessionService))
        private sessionService: SessionService,
        private botsService: BotsService
    ) { }

    private startMemoryCleanup(): void {
        if (this.cleanupIntervalId) return; // Avoid duplicate intervals
        this.cleanupIntervalId = setInterval(() => {
            this.performMemoryCleanup();
        }, this.CLEANUP_INTERVAL);
        this.activeTimeouts.add(this.cleanupIntervalId);
    }

    private clearMemoryCleanup(): void {
        if (this.cleanupIntervalId) {
            clearInterval(this.cleanupIntervalId);
            this.activeTimeouts.delete(this.cleanupIntervalId);
            this.cleanupIntervalId = null;
        }
    }

    private performMemoryCleanup(): void {
        try {
            // Clean up empty entries in joinChannelMap
            for (const [mobile, channels] of this.joinChannelMap.entries()) {
                if (!channels || channels.length === 0) {
                    this.logger.debug(`Cleaning up empty joinChannelMap entry for mobile: ${mobile}`);
                    this.joinChannelMap.delete(mobile);
                }
            }

            // Clean up empty entries in leaveChannelMap
            for (const [mobile, channels] of this.leaveChannelMap.entries()) {
                if (!channels || channels.length === 0) {
                    this.logger.debug(`Cleaning up empty leaveChannelMap entry for mobile: ${mobile}`);
                    this.leaveChannelMap.delete(mobile);
                }
            }

            // Trim maps if exceeding max size
            this.trimMapIfNeeded(this.joinChannelMap, 'joinChannelMap');
            this.trimMapIfNeeded(this.leaveChannelMap, 'leaveChannelMap');

            this.logger.debug(`Memory cleanup completed. Maps sizes - Join: ${this.joinChannelMap.size}, Leave: ${this.leaveChannelMap.size}`);
        } catch (error) {
            this.logger.error('Error during memory cleanup:', error);
        }
    }

    private trimMapIfNeeded<T>(map: Map<string, T>, mapName: string): void {
        if (map.size > this.MAX_MAP_SIZE) {
            const keysToRemove = Array.from(map.keys()).slice(this.MAX_MAP_SIZE);
            keysToRemove.forEach(key => map.delete(key));
            this.logger.warn(`Trimmed ${keysToRemove.length} entries from ${mapName}`);
        }
    }

    async create(promoteClient: CreatePromoteClientDto): Promise<PromoteClient> {
        const promoteClientData = {
            ...promoteClient,
            status: promoteClient.status || 'active',
            message: promoteClient.message || 'Account is functioning properly',
        };
        const newUser = new this.promoteClientModel(promoteClientData);
        const result = await newUser.save();
        this.botsService.sendMessageByCategory(ChannelCategory.ACCOUNT_NOTIFICATIONS, `Promote Client Created:\n\nMobile: ${promoteClient.mobile}`);
        return result;
    }

    async findAll(statusFilter?: string): Promise<PromoteClient[]> {
        const filter = statusFilter ? { status: statusFilter } : {};
        return this.promoteClientModel.find(filter).exec();
    }

    async findOne(mobile: string, throwErr: boolean = true): Promise<PromoteClient> {
        const user = (await this.promoteClientModel.findOne({ mobile }).exec())?.toJSON();
        if (!user && throwErr) {
            throw new NotFoundException(`PromoteClient with mobile ${mobile} not found`);
        }
        return user;
    }

    async update(mobile: string, updateClientDto: UpdatePromoteClientDto): Promise<PromoteClient> {
        const updatedUser = await this.promoteClientModel
            .findOneAndUpdate(
                { mobile },
                { $set: updateClientDto },
                { new: true, returnDocument: 'after' },
            )
            .exec();

        if (!updatedUser) {
            throw new NotFoundException(`PromoteClient with mobile ${mobile} not found`);
        }

        return updatedUser;
    }

    async updateStatus(mobile: string, status: string, message?: string): Promise<PromoteClient> {
        const updateData: any = { status };
        if (message) {
            updateData.message = message;
        }
        await this.botsService.sendMessageByCategory(ChannelCategory.ACCOUNT_NOTIFICATIONS, `Promote Client:\n\nStatus Updated to ${status}\nMobile: ${mobile}\nReason: ${message || ''}`);
        return this.update(mobile, updateData);
    }

    async updateLastUsed(mobile: string): Promise<PromoteClient> {
        return this.update(mobile, { lastUsed: new Date() });
    }

    async markAsUsed(mobile: string, message?: string): Promise<PromoteClient> {
        const updateData: any = { lastUsed: new Date() };
        if (message) {
            updateData.message = message;
        }
        return this.update(mobile, updateData);
    }

    async markAsInactive(mobile: string, reason: string): Promise<PromoteClient> {
        this.logger.log(`Marking promote client ${mobile} as inactive: ${reason}`);
        try {
            return await this.updateStatus(mobile, 'inactive', reason);
        } catch (error) {
            this.logger.error(`Failed to mark promote client ${mobile} as inactive: ${error.message}`);
        }
    }

    async markAsActive(mobile: string, message: string = 'Account is functioning properly'): Promise<PromoteClient> {
        return this.updateStatus(mobile, 'active', message);
    }

    async createOrUpdate(
        mobile: string,
        createOrUpdateUserDto: CreatePromoteClientDto | UpdatePromoteClientDto,
    ): Promise<PromoteClient> {
        const existingUser = (await this.promoteClientModel.findOne({ mobile }).exec())?.toJSON();
        if (existingUser) {
            this.logger.debug(`Updating existing promote client: ${mobile}`);
            return this.update(existingUser.mobile, createOrUpdateUserDto as UpdatePromoteClientDto);
        } else {
            this.logger.debug(`Creating new promote client: ${mobile}`);
            return this.create(createOrUpdateUserDto as CreatePromoteClientDto);
        }
    }

    async remove(mobile: string, message?: string): Promise<void> {
        try {
            this.logger.log(`Removing PromoteClient with mobile: ${mobile}`);

            const deleteResult = await this.promoteClientModel.deleteOne({ mobile }).exec();

            if (deleteResult.deletedCount === 0) {
                throw new NotFoundException(`PromoteClient with mobile ${mobile} not found`);
            }

            await fetchWithTimeout(
                `${notifbot()}&text=${encodeURIComponent(`${process.env.serviceName || process.env.clientId} Deleting Promote Client : ${mobile}\n${message}`)}`,
            );
        } catch (error) {
            if (error instanceof NotFoundException) {
                throw error;
            }
            const errorDetails = parseError(error);
            this.logger.error(`[${mobile}] Error removing PromoteClient: ${errorDetails.message}`, errorDetails);
            throw new HttpException(errorDetails.message, errorDetails.status);
        }
        this.logger.log(`[${mobile}] PromoteClient removed successfully`);
    }

    async search(filter: any): Promise<PromoteClient[]> {
        this.logger.debug(`Search filter:`, filter);
        if (filter.firstName) {
            filter.firstName = { $regex: new RegExp(filter.firstName, 'i') };
        }
        this.logger.debug(`Modified filter:`, filter);
        return this.promoteClientModel.find(filter).exec();
    }

    async executeQuery(
        query: any,
        sort?: any,
        limit?: number,
        skip?: number,
    ): Promise<PromoteClient[]> {
        if (!query) {
            throw new BadRequestException('Query is invalid.');
        }
        
        try {
            const queryExec = this.promoteClientModel.find(query);
            if (sort) {
                queryExec.sort(sort);
            }
            if (limit) {
                queryExec.limit(limit);
            }
            if (skip) {
                queryExec.skip(skip);
            }
            return await queryExec.exec();
        } catch (error) {
            // Re-throw known exceptions, wrap unknown errors
            if (error instanceof BadRequestException || error instanceof NotFoundException) {
                throw error;
            }
            const errorMessage = error instanceof Error ? error.message : 'Unknown error occurred';
            throw new InternalServerErrorException(`Query execution failed: ${errorMessage}`);
        }
    }

    removeFromPromoteMap(key: string) {
        const deleted = this.joinChannelMap.delete(key);
        if (deleted) {
            this.logger.debug(`Removed ${key} from join channel map`);
        }
    }

    clearPromoteMap() {
        this.logger.debug('PromoteMap cleared');
        this.joinChannelMap.clear();
        this.clearJoinChannelInterval();
    }

    async updateInfo() {
        const clients = await this.promoteClientModel
            .find({ status: 'active' })
            .sort({ channels: 1 });

        for (let i = 0; i < clients.length; i++) {
            const client = clients[i];
            const mobile = client?.mobile;
            this.logger.info(`Processing PromoteClient (${i + 1}/${clients.length}): ${mobile}`);
            try {
                const telegramClient = await connectionManager.getClient(mobile, {
                    autoDisconnect: false,
                    handler: false,
                });
                await telegramClient.client.invoke(
                    new Api.account.SetPrivacy({
                        key: new Api.InputPrivacyKeyPhoneCall(),
                        rules: [
                            new Api.InputPrivacyValueDisallowAll()
                        ],
                    })
                );
                const channels = await channelInfo(telegramClient.client, true);
                this.logger.debug(`[${mobile}]: Found ${channels.ids.length} existing channels`);
                await this.update(mobile, { channels: channels.ids.length });
            } catch (error) {
                const errorDetails = parseError(error, `[PromoteClientService] Error Updating Info for ${mobile}: `);
                if (isPermanentError(errorDetails)) {
                    await this.markAsInactive(mobile, `${errorDetails.message}`);
                }
                this.logger.error(`[${mobile}] Error updating info for client`, errorDetails);
            } finally {
                await connectionManager.unregisterClient(mobile);
                // Increased delay to avoid rate limits
                if (i < clients.length - 1) {
                    await sleep(12000 + Math.random() * 8000); // 12-20 seconds between each client
                }
            }
        }
    }

    async joinchannelForPromoteClients(skipExisting: boolean = true): Promise<string> {
        if (this.telegramService.getActiveClientSetup()) {
            this.logger.warn('Active client setup exists, skipping promotion process');
            return 'Active client setup exists, skipping promotion';
        }

        this.logger.log('Starting join channel process');
        this.clearAllMapsAndIntervals();

        await sleep(6000 + Math.random() * 3000); // Increased initial delay to reduce CPU spike

        try {
            const existingKeys = skipExisting ? [] : Array.from(this.joinChannelMap.keys());
            const clients = await this.promoteClientModel
                .find({
                    channels: { $lt: 350 },
                    mobile: { $nin: existingKeys },
                    status: 'active',
                })
                .sort({ channels: 1 })
                .limit(16);

            this.logger.debug(`Found ${clients.length} clients to process for joining channels`);

            const joinSet = new Set<string>();
            const leaveSet = new Set<string>();
            let successCount = 0;
            let failCount = 0;

            for (const document of clients) {
                const mobile = document.mobile;
                this.logger.debug(`Processing client: ${mobile}`);

                try {
                    const client = await connectionManager.getClient(mobile, {
                        autoDisconnect: false,
                        handler: false,
                    });

                    await sleep(5000 + Math.random() * 3000); // 5-8s delay before channel info
                    const channels = await channelInfo(client.client, true);
                    this.logger.debug(`[${mobile}]: Found ${channels.ids.length} existing channels`);
                    await sleep(5000 + Math.random() * 3000); // 5-8s delay before update
                    await this.update(mobile, { channels: channels.ids.length });

                    if (channels.ids.length > 100) {
                        await sleep(5000 + Math.random() * 3000); // Delay before profile pic operations
                        const profilePics = await getProfilePics(client.client);
                        if (profilePics.length > 0) {
                            await deleteProfilePhotos(client.client, profilePics);
                            await sleep(10000 + Math.random() * 5000); // Delay after deletion
                        }
                    }

                    if (channels.canSendFalseCount < 10) {
                        const excludedIds = channels.ids;
                        const channelLimit = 150;
                        await sleep(5000 + Math.random() * 3000); // Increased delay before getting channels
                        const isBelowThreshold = channels.ids.length < 220;

                        const result: (Channel | ActiveChannel)[] = isBelowThreshold
                            ? await this.activeChannelsService.getActiveChannels(channelLimit, 0, excludedIds)
                            : await this.channelsService.getActiveChannels(channelLimit, 0, excludedIds);

                        if (!this.joinChannelMap.has(mobile)) {
                            this.joinChannelMap.set(mobile, result);
                            this.trimMapIfNeeded(this.joinChannelMap, 'joinChannelMap'); // Trim after add
                            joinSet.add(mobile);
                        } else {
                            this.logger.debug(`[${mobile}]: Already in join queue, skipping re-add`);
                        }
                        await this.sessionService.getOldestSessionOrCreate({ mobile: document.mobile });
                    } else {
                        this.logger.debug(`[${mobile}]: Too many blocked channels (${channels.canSendFalseCount}), preparing for leave`);
                        if (!this.leaveChannelMap.has(mobile)) {
                            this.leaveChannelMap.set(mobile, channels.canSendFalseChats);
                            this.trimMapIfNeeded(this.leaveChannelMap, 'leaveChannelMap'); // Trim after add
                            leaveSet.add(mobile);
                        } else {
                            this.logger.debug(`[${mobile}]: Already in leave queue, skipping re-add`);
                        }
                    }

                    successCount++;
                } catch (error) {
                    failCount++;
                    const errorDetails = parseError(error);
                    this.logger.error(`[${mobile}] Error processing client:`, errorDetails);
                    if (isPermanentError(errorDetails)) {
                        await sleep(1000);
                        await this.markAsInactive(mobile, `${errorDetails.message}`);
                    } else {
                        this.logger.warn(`[${mobile}]: Non-fatal error encountered, will retry later`);
                    }
                } finally {
                    await this.safeUnregisterClient(mobile);
                    // Progressive delay between clients to prevent rate limits
                    await sleep(8000 + Math.random() * 5000); // 8-13s delay between clients
                }
            }

            await sleep(6000 + Math.random() * 3000); // Increased delay before starting queues

            if (joinSet.size > 0) {
                this.startMemoryCleanup();
                this.logger.debug(`Starting join queue for ${joinSet.size} clients`);
                this.createTimeout(() => this.joinChannelQueue(), 2000);
            }

            if (leaveSet.size > 0) {
                this.logger.debug(`Starting leave queue for ${leaveSet.size} clients`);
                this.createTimeout(() => this.leaveChannelQueue(), 5000);
            }

            this.logger.log(`Join channel process completed for ${clients.length} clients (Success: ${successCount}, Failed: ${failCount})`);
            return `Initiated Joining channels for ${joinSet.size} | Queued for leave: ${leaveSet.size}`;
        } catch (error) {
            this.logger.error('Unexpected error during joinchannelForPromoteClients:', error);
            this.clearAllMapsAndIntervals();
            throw new Error('Failed to initiate channel joining process');
        }
    }
    private clearAllMapsAndIntervals(): void {
        this.joinChannelMap.clear();
        this.leaveChannelMap.clear();
        this.clearJoinChannelInterval();
        this.clearLeaveChannelInterval();
    }

    async joinChannelQueue() {
        if (this.isJoinChannelProcessing) {
            this.logger.warn('Join channel process is already running');
            return;
        }

        if (this.joinChannelMap.size === 0) {
            this.logger.debug('No channels to join, not starting queue');
            return;
        }

        if (!this.joinChannelIntervalId) {
            this.logger.debug('Starting join channel interval');
            this.joinChannelIntervalId = setInterval(async () => {
                await this.processJoinChannelInterval();
            }, this.JOIN_CHANNEL_INTERVAL);
            this.activeTimeouts.add(this.joinChannelIntervalId);
            await this.processJoinChannelInterval();
        } else {
            this.logger.warn('Join channel interval is already running');
        }
    }

    private async processJoinChannelInterval() {
        if (this.isJoinChannelProcessing) {
            this.logger.debug('Join channel process already running, skipping interval');
            return;
        }

        if (this.joinChannelMap.size === 0) {
            this.logger.debug('No channels to join, clearing interval');
            this.clearJoinChannelInterval();
            return;
        }

        this.isJoinChannelProcessing = true;

        try {
            await this.processJoinChannelSequentially();
        } catch (error) {
            this.logger.error('Error in join channel queue', error);
        } finally {
            this.isJoinChannelProcessing = false;
            if (this.joinChannelMap.size === 0) {
                this.clearJoinChannelInterval();
            }
        }
    }

    private async processJoinChannelSequentially() {
        const keys = Array.from(this.joinChannelMap.keys());
        this.logger.debug(`Processing join channel queue sequentially for ${keys.length} clients`);

        for (let i = 0; i < keys.length; i++) {
            const mobile = keys[i];
            let currentChannel: Channel | ActiveChannel | null = null;

            try {
                const channels = this.joinChannelMap.get(mobile);
                if (!channels || channels.length === 0) {
                    this.logger.debug(`No more channels to join for ${mobile}, removing from queue`);
                    this.removeFromPromoteMap(mobile);
                    continue;
                }

                currentChannel = channels.shift();
                if (!currentChannel) {
                    this.logger.debug(`No channel to process for ${mobile}, removing from queue`);
                    this.removeFromPromoteMap(mobile);
                    continue;
                }
                this.logger.debug(`[${mobile}] Processing channel: @${currentChannel.username} (${channels.length} remaining)`);
                this.joinChannelMap.set(mobile, channels);

                let activeChannel = null;
                try {
                    activeChannel = await this.activeChannelsService.findOne(currentChannel.channelId);
                } catch (findError) {
                    this.logger.warn(`Error fetching active channel ${currentChannel.channelId}:`, findError);
                }

                // Check for banned, deleted, or null
                if (!activeChannel || activeChannel.banned || (activeChannel as any).deleted) { // Assume 'deleted' field; adjust schema if needed
                    this.logger.debug(`Skipping invalid/banned/deleted channel ${currentChannel.channelId}`);
                    // Still add delay even when skipping to maintain rate limiting
                    await sleep(5000 + Math.random() * 3000);
                    continue;
                }

                await this.telegramService.tryJoiningChannel(mobile, currentChannel);
            } catch (error: any) {
                const errorDetails = parseError(
                    error,
                    `[${mobile}] ${currentChannel ? `@${currentChannel.username}` : ''} Join Channel Error: `,
                    false,
                );

                if (
                    errorDetails.error === 'FloodWaitError' ||
                    error.errorMessage === 'CHANNELS_TOO_MUCH'
                ) {
                    this.logger.warn(`[${mobile}] FloodWaitError or too many channels, removing from queue`);
                    this.removeFromPromoteMap(mobile);

                    await sleep(10000 + Math.random() * 5000); // Increased delay on FloodWaitError
                    if (error.errorMessage === 'CHANNELS_TOO_MUCH') {
                        await this.update(mobile, { channels: 400 });
                    } else {
                        const channelsInfo = await this.telegramService.getChannelInfo(mobile, true);
                        await this.update(mobile, { channels: channelsInfo.ids.length });
                    }
                }

                if (isPermanentError(errorDetails)) {
                    this.removeFromPromoteMap(mobile);
                    await this.markAsInactive(mobile, `${errorDetails.message}`);
                }
            } finally {
                await this.safeUnregisterClient(mobile);

                if (
                    i < keys.length - 1 ||
                    this.joinChannelMap.get(mobile)?.length > 0
                ) {
                    await sleep(this.CHANNEL_PROCESSING_DELAY);
                }
            }
        }
    }

    clearJoinChannelInterval() {
        if (this.joinChannelIntervalId) {
            this.logger.debug(`Clearing join channel interval`);
            clearInterval(this.joinChannelIntervalId);
            this.activeTimeouts.delete(this.joinChannelIntervalId);
            this.joinChannelIntervalId = null;
        }
        this.isJoinChannelProcessing = false;
    }

    removeFromLeaveMap(key: string) {
        this.leaveChannelMap.delete(key);
        if (this.leaveChannelMap.size === 0) {
            this.clearLeaveChannelInterval();
        }
    }

    clearLeaveMap() {
        const mapSize = this.leaveChannelMap.size;
        this.leaveChannelMap.clear();
        this.clearLeaveChannelInterval();
        this.logger.debug(`LeaveMap cleared, removed ${mapSize} entries`);
    }

    async leaveChannelQueue() {
        if (this.isLeaveChannelProcessing) {
            this.logger.warn('Leave channel process is already running');
            return;
        }

        if (this.leaveChannelMap.size === 0) {
            this.logger.debug('No channels to leave, not starting queue');
            return;
        }

        if (!this.leaveChannelIntervalId) {
            this.logger.debug('Starting leave channel interval');
            this.leaveChannelIntervalId = setInterval(async () => {
                await this.processLeaveChannelInterval();
            }, this.LEAVE_CHANNEL_INTERVAL);
            this.activeTimeouts.add(this.leaveChannelIntervalId);
            await this.processLeaveChannelInterval();
        } else {
            this.logger.warn('Leave channel interval is already running');
        }
    }

    private async processLeaveChannelInterval() {
        if (this.isLeaveChannelProcessing) {
            this.logger.debug('Leave channel process already running, skipping interval');
            return;
        }

        if (this.leaveChannelMap.size === 0) {
            this.logger.debug('No channels to leave, clearing interval');
            this.clearLeaveChannelInterval();
            return;
        }

        this.isLeaveChannelProcessing = true;

        try {
            await this.processLeaveChannelSequentially();
        } catch (error) {
            this.logger.error('Error in leave channel queue', error);
        } finally {
            this.isLeaveChannelProcessing = false;
            if (this.leaveChannelMap.size === 0) {
                this.clearLeaveChannelInterval();
            }
        }
    }

    private async processLeaveChannelSequentially() {
        const keys = Array.from(this.leaveChannelMap.keys());
        this.logger.debug(`Processing leave channel queue sequentially for ${keys.length} clients`);

        for (let i = 0; i < keys.length; i++) {
            const mobile = keys[i];

            try {
                const channels = this.leaveChannelMap.get(mobile);
                if (!channels || channels.length === 0) {
                    this.logger.debug(`No more channels to leave for ${mobile}, removing from queue`);
                    this.removeFromLeaveMap(mobile);
                    continue;
                }

                const channelsToProcess = channels.splice(0, this.LEAVE_CHANNEL_BATCH_SIZE);
                this.logger.debug(`[${mobile}] Processing ${channelsToProcess.length} channels to leave (${channels.length} remaining)`);

                if (channels.length > 0) {
                    this.leaveChannelMap.set(mobile, channels);
                } else {
                    this.removeFromLeaveMap(mobile);
                }

                const client = await connectionManager.getClient(mobile, {
                    autoDisconnect: false,
                    handler: false,
                });

                await sleep(5000 + Math.random() * 3000); // Increased delay before leaving channels
                await client.leaveChannels(channelsToProcess);
                this.logger.debug(`[${mobile}] Successfully left ${channelsToProcess.length} channels`);
            } catch (error: any) {
                const errorDetails = parseError(error, `[${mobile}] Leave Channel ERR: `, false);
                if (isPermanentError(errorDetails)) {
                    await this.markAsInactive(mobile, `${errorDetails.message}`);
                    this.removeFromLeaveMap(mobile);
                } else {
                    this.logger.warn(`Transient error for ${mobile}: ${errorDetails.message}`);
                }
            } finally {
                await this.safeUnregisterClient(mobile);

                if (
                    i < keys.length - 1 ||
                    this.leaveChannelMap.get(mobile)?.length > 0
                ) {
                    await sleep((this.LEAVE_CHANNEL_INTERVAL / 2) + Math.random() * 30000); // Add randomness to delay
                }
            }
        }
    }

    clearLeaveChannelInterval() {
        if (this.leaveChannelIntervalId) {
            this.logger.debug(`Clearing leave channel interval`);
            clearInterval(this.leaveChannelIntervalId);
            this.activeTimeouts.delete(this.leaveChannelIntervalId);
            this.leaveChannelIntervalId = null;
        }
        this.isLeaveChannelProcessing = false;
    }

    private async safeUnregisterClient(mobile: string): Promise<void> {
        try {
            await connectionManager.unregisterClient(mobile);
        } catch (unregisterError) {
            this.logger.warn(`Error during client cleanup for ${mobile}:`, unregisterError);
        }
    }

    async setAsPromoteClient(
        mobile: string,
        availableDate: string = new Date(Date.now() - 24 * 60 * 60 * 1000).toISOString().split('T')[0],
    ) {
        const user = (await this.usersService.search({ mobile, expired: false }))[0];
        if (!user) {
            throw new BadRequestException('User not found');
        }

        const isExist = await this.findOne(mobile, false);
        if (isExist) {
            throw new ConflictException('PromoteClient already exists');
        }

        const clients = await this.clientService.findAll();
        const clientMobiles = clients.map((client) => client?.mobile);

        // Check if mobile is already an active client
        if (clientMobiles.includes(mobile)) {
            throw new BadRequestException('Number is an Active Client');
        }

        // If we reach here, promote client doesn't exist (checked above) and mobile is not an active client
        const telegramClient = await connectionManager.getClient(mobile, { autoDisconnect: false });
        try {
            await telegramClient.set2fa();
            await sleep(30000 + Math.random() * 30000); // 30-60s delay for 2FA setup
            await sleep(5000 + Math.random() * 5000); // Delay before username update
            await telegramClient.updateUsername('');
            await sleep(10000 + Math.random() * 5000); // 10-15s delay after username
            await telegramClient.updatePrivacyforDeletedAccount();
            await sleep(10000 + Math.random() * 5000); // 10-15s delay after privacy
            await telegramClient.updateProfile('Deleted Account', 'Deleted Account');
            await sleep(10000 + Math.random() * 5000); // 10-15s delay after profile
            await telegramClient.deleteProfilePhotos();
            await sleep(10000 + Math.random() * 5000); // 10-15s delay after photo deletion
            const channels = await this.telegramService.getChannelInfo(mobile, true);

            const promoteClient = {
                tgId: user.tgId,
                lastActive: 'default',
                mobile: user.mobile,
                availableDate,
                channels: channels.ids.length,
                status: 'active',
                message: 'Manually configured as promote client',
                lastUsed: null,
            };

            await this.promoteClientModel
                .findOneAndUpdate(
                    { mobile: user.mobile },
                    { $set: promoteClient },
                    { new: true, upsert: true },
                )
                .exec();
        } catch (error) {
            const errorDetails = parseError(error);
            throw new HttpException(errorDetails.message, errorDetails.status);
        } finally {
            await this.safeUnregisterClient(mobile);
        }
        return 'Client set as promote successfully';
    }

    /**
     * Check which updates are pending for a promote client
     * Returns information about what needs to be updated
     */
    private getPendingUpdates(doc: PromoteClient, now: number): {
        needsPrivacy: boolean;
        needsDeletePhotos: boolean;
        needsNameBio: boolean;
        needsUsername: boolean;
        needsProfilePhotos: boolean;
        totalPending: number;
        reasons: string[];
    } {
        const accountAge = doc.createdAt ? now - new Date(doc.createdAt).getTime() : 0;
        const oneDay = 24 * 60 * 60 * 1000;
        const twoDays = 2 * oneDay;
        const threeDays = 3 * oneDay;
        const sevenDays = 7 * oneDay;
        const tenDays = 10 * oneDay;
        const thirtyDays = 30 * oneDay;
        const fifteenDays = 15 * oneDay;
        const MIN_DAYS_BETWEEN_UPDATE_TYPES = 2 * oneDay;
        const reasons: string[] = [];

        // Privacy update - always needed if account is 1-30 days old and not updated in last 15 days
        const needsPrivacy = accountAge >= oneDay && accountAge <= thirtyDays &&
            (!doc.privacyUpdatedAt || (new Date(doc.privacyUpdatedAt).getTime() < now - fifteenDays));
        if (needsPrivacy) reasons.push('Privacy update needed');

        // Delete photos - needs privacy updated at least 2 days ago OR privacy not done yet (will be done first)
        const privacyUpdatedRecently = doc.privacyUpdatedAt && 
            (now - new Date(doc.privacyUpdatedAt).getTime() >= MIN_DAYS_BETWEEN_UPDATE_TYPES);
        const needsDeletePhotos = accountAge >= twoDays && accountAge <= thirtyDays &&
            (!doc.profilePicsDeletedAt || (new Date(doc.profilePicsDeletedAt).getTime() < now - thirtyDays)) &&
            (privacyUpdatedRecently || !doc.privacyUpdatedAt); // Allow if privacy was never updated (will be done first)
        if (needsDeletePhotos) reasons.push('Delete photos needed');
        else if (accountAge >= twoDays && accountAge <= thirtyDays && !privacyUpdatedRecently && doc.privacyUpdatedAt) {
            reasons.push('Delete photos waiting for privacy update to age (2 days)');
        }

        // Name/Bio - needs photos deleted at least 2 days ago OR photos not deleted yet
        const photosDeletedRecently = doc.profilePicsDeletedAt && 
            (now - new Date(doc.profilePicsDeletedAt).getTime() >= MIN_DAYS_BETWEEN_UPDATE_TYPES);
        const needsNameBio = accountAge >= threeDays && accountAge <= thirtyDays &&
            doc.channels > 100 &&
            (!doc.nameBioUpdatedAt || (new Date(doc.nameBioUpdatedAt).getTime() < now - thirtyDays)) &&
            (photosDeletedRecently || !doc.profilePicsDeletedAt); // Allow if photos not deleted yet
        if (needsNameBio) reasons.push('Name/Bio update needed');
        else if (accountAge >= threeDays && accountAge <= thirtyDays && doc.channels > 100 && !photosDeletedRecently && doc.profilePicsDeletedAt) {
            reasons.push('Name/Bio waiting for photo deletion to age (2 days)');
        }

        // Username - needs name/bio updated at least 2 days ago OR name/bio not updated yet
        const nameBioUpdatedRecently = doc.nameBioUpdatedAt && 
            (now - new Date(doc.nameBioUpdatedAt).getTime() >= MIN_DAYS_BETWEEN_UPDATE_TYPES);
        const needsUsername = accountAge >= sevenDays && accountAge <= thirtyDays &&
            doc.channels > 150 &&
            (!doc.usernameUpdatedAt || (new Date(doc.usernameUpdatedAt).getTime() < now - thirtyDays)) &&
            (nameBioUpdatedRecently || !doc.nameBioUpdatedAt); // Allow if name/bio not updated yet
        if (needsUsername) reasons.push('Username update needed');
        else if (accountAge >= sevenDays && accountAge <= thirtyDays && doc.channels > 150 && !nameBioUpdatedRecently && doc.nameBioUpdatedAt) {
            reasons.push('Username waiting for name/bio update to age (2 days)');
        }

        // Profile photos - needs username updated at least 2 days ago OR username not updated yet
        const usernameUpdatedRecently = doc.usernameUpdatedAt && 
            (now - new Date(doc.usernameUpdatedAt).getTime() >= MIN_DAYS_BETWEEN_UPDATE_TYPES);
        const needsProfilePhotos = accountAge >= tenDays && accountAge <= thirtyDays &&
            doc.channels > 170 &&
            (!doc.profilePicsUpdatedAt || (new Date(doc.profilePicsUpdatedAt).getTime() < now - thirtyDays)) &&
            (usernameUpdatedRecently || !doc.usernameUpdatedAt); // Allow if username not updated yet
        if (needsProfilePhotos) reasons.push('Profile photos update needed');
        else if (accountAge >= tenDays && accountAge <= thirtyDays && doc.channels > 170 && !usernameUpdatedRecently && doc.usernameUpdatedAt) {
            reasons.push('Profile photos waiting for username update to age (2 days)');
        }

        const totalPending = [needsPrivacy, needsDeletePhotos, needsNameBio, needsUsername, needsProfilePhotos]
            .filter(Boolean).length;

        return {
            needsPrivacy,
            needsDeletePhotos,
            needsNameBio,
            needsUsername,
            needsProfilePhotos,
            totalPending,
            reasons
        };
    }

    async processPromoteClient(doc: PromoteClient, client: Client): Promise<number> {
        // Validate client parameter
        if (!client) {
            this.logger.warn(`[PromoteClientService] Client not found for promote client ${doc.mobile}`);
            return 0;
        }

        let cli: TelegramManager;
        const MAX_UPDATES_PER_RUN = 1; // CRITICAL: Only ONE update per client per run to avoid Telegram anti-bot triggers
        const MIN_COOLDOWN_HOURS = 4; // Minimum 4 hours between any updates
        const MIN_DAYS_BETWEEN_UPDATE_TYPES = 2; // Minimum 2 days between different update types
        let updateCount = 0; // Local variable to track updates for this specific client

        try {
            // Random initial delay to avoid patterned client connections
            await sleep(15000 + Math.random() * 10000); // 15-25s - increased delay
            // Check if account is at risk of rate-limiting
            const lastUsed = doc.lastUsed ? new Date(doc.lastUsed).getTime() : 0;
            const lastUpdateAttempt = (doc as any).lastUpdateAttempt ? new Date((doc as any).lastUpdateAttempt).getTime() : 0;
            const now = Date.now();
            
            // Check cooldown from last update attempt (more strict)
            if (lastUpdateAttempt && now - lastUpdateAttempt < MIN_COOLDOWN_HOURS * 60 * 60 * 1000) {
                const hoursRemaining = ((MIN_COOLDOWN_HOURS * 60 * 60 * 1000) - (now - lastUpdateAttempt)) / (60 * 60 * 1000);
                this.logger.debug(`[PromoteClientService] Client ${doc.mobile} on cooldown, ${hoursRemaining.toFixed(1)} hours remaining`);
                return 0;
            }
            
            // Also check lastUsed for additional safety
            if (lastUsed && now - lastUsed < MIN_COOLDOWN_HOURS * 60 * 60 * 1000) {
                this.logger.debug(`[PromoteClientService] Client ${doc.mobile} recently used, skipping to avoid rate limits`);
                return 0;
            }

            // Check pending updates and log them
            const pendingUpdates = this.getPendingUpdates(doc, now);
            if (pendingUpdates.totalPending > 0) {
                this.logger.debug(`[PromoteClientService] Client ${doc.mobile} has ${pendingUpdates.totalPending} pending updates: ${pendingUpdates.reasons.join(', ')}`);
            } else {
                this.logger.debug(`[PromoteClientService] Client ${doc.mobile} has no pending updates - all updates complete!`);
            }

            // Privacy update for accounts older than 1 day - PRIORITY 1 (safest, do first)
            // Use pending updates check to ensure we don't skip this
            if (
                updateCount < MAX_UPDATES_PER_RUN &&
                pendingUpdates.needsPrivacy
            ) {
                try {
                    cli = await connectionManager.getClient(doc.mobile, {
                        autoDisconnect: true,
                        handler: false,
                    });
                    await sleep(5000 + Math.random() * 5000); // 5-10s delay before operation
                    await cli.updatePrivacyforDeletedAccount();
                    await this.update(doc.mobile, { 
                        privacyUpdatedAt: new Date(),
                        lastUpdateAttempt: new Date() // Track update attempt
                    } as UpdatePromoteClientDto);
                    updateCount++;
                    this.logger.debug(`[PromoteClientService] Updated privacy settings for ${doc.mobile}`);
                    await sleep(30000 + Math.random() * 20000); // 30-50s delay after operation
                    return updateCount; // Exit after one update
                } catch (error: any) {
                    const errorDetails = parseError(error, `Error in Updating Privacy: ${doc.mobile}`, true);
                    await this.update(doc.mobile, { lastUpdateAttempt: new Date() } as UpdatePromoteClientDto); // Track attempt even on failure
                    if (isPermanentError(errorDetails)) {
                        await this.markAsInactive(doc.mobile, errorDetails.message);
                        return updateCount;
                    }
                    // On transient error, return to prevent further updates this cycle
                    return updateCount;
                }
            }

            // Delete profile photos for accounts 2+ days old - PRIORITY 2
            // Only proceed if privacy was updated at least MIN_DAYS_BETWEEN_UPDATE_TYPES days ago (or not updated yet - will be done first)
            if (
                updateCount < MAX_UPDATES_PER_RUN &&
                pendingUpdates.needsDeletePhotos
            ) {
                try {
                    cli = await connectionManager.getClient(doc.mobile, {
                        autoDisconnect: true,
                        handler: false,
                    });
                    await sleep(5000 + Math.random() * 5000); // 5-10s delay before operation
                    const photos = await cli.client.invoke(
                        new Api.photos.GetUserPhotos({
                            userId: 'me',
                            offset: 0,
                        })
                    );
                    if (photos.photos.length > 0) {
                        await cli.deleteProfilePhotos();
                        await this.update(doc.mobile, { 
                            profilePicsDeletedAt: new Date(),
                            lastUpdateAttempt: new Date()
                        } as UpdatePromoteClientDto);
                        updateCount++;
                        this.logger.debug(`[PromoteClientService] Deleted profile photos for ${doc.mobile}`);
                        await sleep(30000 + Math.random() * 20000); // 30-50s delay after operation
                        return updateCount; // Exit after one update
                    }
                } catch (error: any) {
                    const errorDetails = parseError(error, `Error in Deleting Photos: ${doc.mobile}`, true);
                    await this.update(doc.mobile, { lastUpdateAttempt: new Date() });
                    if (isPermanentError(errorDetails)) {
                        await this.markAsInactive(doc.mobile, errorDetails.message);
                        return updateCount;
                    }
                    return updateCount;
                }
            }

            // Update name and bio for accounts older than 3 days with 100+ channels - PRIORITY 3
            // Only proceed if previous updates were done at least MIN_DAYS_BETWEEN_UPDATE_TYPES days ago (or not done yet)
            if (
                updateCount < MAX_UPDATES_PER_RUN &&
                pendingUpdates.needsNameBio
            ) {
                cli = await connectionManager.getClient(doc.mobile, {
                    autoDisconnect: true,
                    handler: false,
                });
                await sleep(5000 + Math.random() * 5000); // 5-10s delay before operation
                const me = await cli.getMe();
                await sleep(5000 + Math.random() * 5000); // Additional 5-10s delay after getting user info
                const expectedName = client?.name.split(' ')[0];
                if (!isIncludedWithTolerance(safeAttemptReverse(me?.firstName), expectedName, 2)) {
                    try {
                        this.logger.log(`[PromoteClientService] Updating first name for ${doc.mobile} from ${me.firstName} to ${client.name}`);
                        await cli.updateProfile(
                            `${obfuscateText(`${expectedName} ${getRandomPetName()}`, {
                                maintainFormatting: false,
                                preserveCase: true,
                                useInvisibleChars: false
                            })} ${getCuteEmoji()}`,
                            ''
                        );
                        await this.update(doc.mobile, { 
                            nameBioUpdatedAt: new Date(),
                            lastUpdateAttempt: new Date()
                        } as UpdatePromoteClientDto);
                        updateCount++;
                        this.logger.debug(`[PromoteClientService] Updated name and bio for ${doc.mobile}`);
                        await sleep(30000 + Math.random() * 20000); // 30-50s delay after operation
                        return updateCount; // Exit after one update
                    } catch (error: any) {
                        const errorDetails = parseError(error, `Error in Updating Profile: ${doc.mobile}`, true);
                        await this.update(doc.mobile, { lastUpdateAttempt: new Date() });
                        if (isPermanentError(errorDetails)) {
                            await this.markAsInactive(doc.mobile, errorDetails.message);
                            return updateCount;
                        }
                        return updateCount;
                    }
                }
            }

            // Update username for accounts older than 7 days with 150+ channels - PRIORITY 4
            // Only proceed if name/bio was updated at least MIN_DAYS_BETWEEN_UPDATE_TYPES days ago (or not done yet)
            if (
                updateCount < MAX_UPDATES_PER_RUN &&
                pendingUpdates.needsUsername
            ) {
                try {
                    cli = await connectionManager.getClient(doc.mobile, {
                        autoDisconnect: true,
                        handler: false,
                    });
                    await sleep(5000 + Math.random() * 5000); // 5-10s delay before operation
                    await this.telegramService.updateUsername(doc.mobile, '');
                    await this.update(doc.mobile, { 
                        usernameUpdatedAt: new Date(),
                        lastUpdateAttempt: new Date()
                    } as UpdatePromoteClientDto);
                    updateCount++;
                    this.logger.debug(`[PromoteClientService] Updated username for ${doc.mobile}`);
                    await sleep(30000 + Math.random() * 20000); // 30-50s delay after operation
                    return updateCount; // Exit after one update
                } catch (error: any) {
                    const errorDetails = parseError(error, `Error in Updating Username: ${doc.mobile}`, true);
                    await this.update(doc.mobile, { lastUpdateAttempt: new Date() });
                    if (isPermanentError(errorDetails)) {
                        await this.markAsInactive(doc.mobile, errorDetails.message);
                        return updateCount;
                    }
                    return updateCount;
                }
            }

            // Add profile photos for accounts older than 10 days with no photos - PRIORITY 5 (last, most risky)
            // Only proceed if username was updated at least MIN_DAYS_BETWEEN_UPDATE_TYPES days ago (or not done yet)
            // AND only add ONE photo per cycle (not multiple)
            if (
                updateCount < MAX_UPDATES_PER_RUN &&
                pendingUpdates.needsProfilePhotos
            ) {
                try {
                    cli = await connectionManager.getClient(doc.mobile, {
                        autoDisconnect: true,
                        handler: false,
                    });
                    await sleep(5000 + Math.random() * 5000); // 5-10s delay before operation
                    const rootPath = process.cwd();
                    const photos = await cli.client.invoke(
                        new Api.photos.GetUserPhotos({
                            userId: 'me',
                            offset: 0,
                        })
                    );
                    if (photos.photos.length < 2) {
                        await CloudinaryService.getInstance(client?.dbcoll?.toLowerCase());
                        await sleep(10000 + Math.random() * 5000); // 10-15s delay before photo upload
                        // CRITICAL: Only add ONE photo per cycle to avoid triggering anti-bot
                        const shuffle = <T>(arr: T[]): T[] => {
                            const a = arr.slice();
                            for (let i = a.length - 1; i > 0; i--) {
                                const j = Math.floor(Math.random() * (i + 1));
                                [a[i], a[j]] = [a[j], a[i]];
                            }
                            return a;
                        };

                        const photoPaths = shuffle(['dp1.jpg', 'dp2.jpg', 'dp3.jpg']);
                        const randomPhoto = photoPaths[0]; // Only use first photo
                        await cli.updateProfilePic(path.join(rootPath, randomPhoto));
                        await this.update(doc.mobile, { 
                            profilePicsUpdatedAt: new Date(),
                            lastUpdateAttempt: new Date()
                        } as UpdatePromoteClientDto);
                        updateCount++;
                        this.logger.debug(`[PromoteClientService] Updated profile photo ${randomPhoto} for ${doc.mobile} (1 of ${photoPaths.length} photos)`);
                        await sleep(40000 + Math.random() * 20000); // 40-60s delay after photo upload (longer for photos)
                        return updateCount; // Exit after one update
                    }
                } catch (error: any) {
                    const errorDetails = parseError(error, `Error in Updating Profile Photos: ${doc.mobile}`, true);
                    await this.update(doc.mobile, { lastUpdateAttempt: new Date() });
                    if (isPermanentError(errorDetails)) {
                        await this.markAsInactive(doc.mobile, errorDetails.message);
                        return updateCount;
                    }
                    return updateCount;
                }
            }

            // If no updates were performed, still track the attempt to prevent rapid retries
            if (updateCount === 0) {
                await this.update(doc.mobile, { lastUpdateAttempt: new Date() } as UpdatePromoteClientDto);
                // Log why no updates were performed
                if (pendingUpdates.totalPending > 0) {
                    this.logger.debug(`[PromoteClientService] No updates performed for ${doc.mobile} despite ${pendingUpdates.totalPending} pending updates. Reasons: ${pendingUpdates.reasons.join(', ')}`);
                }
            } else {
                // Log remaining pending updates after this update
                const remainingPending = pendingUpdates.totalPending - updateCount;
                if (remainingPending > 0) {
                    this.logger.debug(`[PromoteClientService] Client ${doc.mobile} still has ${remainingPending} pending updates remaining`);
                } else {
                    this.logger.log(`[PromoteClientService] ✅ Client ${doc.mobile} - ALL UPDATES COMPLETE! Ready for use.`);
                }
            }
            
            return updateCount; // Return number of updates performed
        } catch (error: any) {
            const errorDetails = parseError(error, `Error with client ${doc.mobile}`);
            // Track attempt even on error
            try {
                await this.update(doc.mobile, { lastUpdateAttempt: new Date() } as UpdatePromoteClientDto);
            } catch (updateError) {
                this.logger.warn(`Failed to track update attempt for ${doc.mobile}:`, updateError);
            }
            if (isPermanentError(errorDetails)) {
                await this.markAsInactive(doc.mobile, `${errorDetails.message}`);
            }
            return 0; // Return 0 on error
        } finally {
            try {
                if (cli) await connectionManager.unregisterClient(doc.mobile);
            } catch (unregisterError: any) {
                this.logger.error(`[PromoteClientService] Error unregistering client ${doc.mobile}: ${unregisterError.message}`);
            }
            await sleep(15000 + Math.random() * 10000); // 15-25s final delay (increased)
        }
    }

    async checkPromoteClients() {
        if (this.telegramService.getActiveClientSetup()) {
            this.logger.warn('Ignored active check promote channels as active client setup exists');
            return;
        }
        this.logger.log('Starting promote client check process');

        const clients = await this.clientService.findAll();
        const bufferClients = await this.bufferClientService.findAll();

        const clientMainMobiles = clients.map((c) => c.mobile);
        const bufferClientIds = bufferClients.map((c) => c.mobile);
        const assignedPromoteMobiles = await this.promoteClientModel
            .find({ clientId: { $exists: true }, status: 'active' })
            .distinct('mobile');

        const goodIds = [...clientMainMobiles, ...bufferClientIds, ...assignedPromoteMobiles].filter(Boolean);

        const promoteClientCounts = await this.promoteClientModel.aggregate([
            {
                $match: {
                    clientId: { $exists: true, $ne: null },
                    status: 'active',
                },
            },
            {
                $group: {
                    _id: '$clientId',
                    count: { $sum: 1 },
                    mobiles: { $push: '$mobile' },
                },
            },
        ]);

        const promoteClientsPerClient = new Map<string, number>(
            promoteClientCounts.map((result: any) => [result._id, result.count]),
        );

        const clientNeedingPromoteClients: string[] = [];
        let totalSlotsNeeded = 0;

        let totalUpdates = 0;
        const MIN_COOLDOWN_HOURS = 4; // Same cooldown as in processPromoteClient
        const now = Date.now();
        
        for (const result of promoteClientCounts) {
            // promoteClientsPerClient is already populated from the aggregation above, no need to set again
            if (totalUpdates < 5) {
                for (const promoteClientMobile of result.mobiles) {
                    const promoteClient = await this.findOne(promoteClientMobile, false);
                    if (!promoteClient) {
                        this.logger.warn(`Promote client ${promoteClientMobile} not found, skipping`);
                        continue;
                    }
                    
                    // Check cooldown before processing
                    const lastUpdateAttempt = (promoteClient as any).lastUpdateAttempt 
                        ? new Date((promoteClient as any).lastUpdateAttempt).getTime() 
                        : 0;
                    if (lastUpdateAttempt && now - lastUpdateAttempt < MIN_COOLDOWN_HOURS * 60 * 60 * 1000) {
                        const hoursRemaining = ((MIN_COOLDOWN_HOURS * 60 * 60 * 1000) - (now - lastUpdateAttempt)) / (60 * 60 * 1000);
                        this.logger.debug(`Skipping ${promoteClientMobile} - on cooldown, ${hoursRemaining.toFixed(1)} hours remaining`);
                        continue;
                    }
                    
                    // Only process if not recently used
                    if (!promoteClient.lastUsed) {
                        const client = clients.find((c) => c.clientId === result._id);
                        if (!client) {
                            this.logger.warn(`Client with ID ${result._id} not found, skipping promote client ${promoteClientMobile}`);
                            continue;
                        }
                        const currentUpdates = await this.processPromoteClient(promoteClient, client);
<<<<<<< HEAD
                        this.logger.debug(`Processed promote client ${promoteClientMobile}, updates made: ${currentUpdates} | total updates so far: ${totalUpdates}`);
=======
>>>>>>> 361d8ba7
                        if (currentUpdates > 0) {
                            totalUpdates += currentUpdates;
                        }
                        this.logger.log(`Processed promote client ${promoteClientMobile}, updates made: ${currentUpdates} | total updates so far: ${totalUpdates}`);
                        if (totalUpdates >= 5) {
                            this.logger.warn('Reached total update limit of 5 for this check cycle');
                            break;
                        }
                    }
                }
            } else {
                this.logger.warn(`Skipping promote client ${result.mobiles.join(', ')} as total updates reached 5`);
            }
        }

        for (const client of clients) {
            const assignedCount = promoteClientsPerClient.get(client.clientId) || 0;
            // No need to set it again, it's already in the map from the aggregation

            const needed = Math.max(0, this.MAX_NEEDED_PROMOTE_CLIENTS_PER_CLIENT - assignedCount);
            if (needed > 0) {
                clientNeedingPromoteClients.push(client.clientId);
            }
        }

        // Sort for fairness (round-robin by clientId)
        clientNeedingPromoteClients.sort();

        // Calculate total slots needed with rate limiting
        for (const clientId of clientNeedingPromoteClients) {
            if (totalSlotsNeeded >= this.MAX_NEW_PROMOTE_CLIENTS_PER_TRIGGER) break;

            const assignedCount = promoteClientsPerClient.get(clientId) || 0;
            const needed = Math.max(0, this.MAX_NEEDED_PROMOTE_CLIENTS_PER_CLIENT - assignedCount);
            const allocatedForThisClient = Math.min(
                needed,
                this.MAX_NEW_PROMOTE_CLIENTS_PER_TRIGGER - totalSlotsNeeded,
            );
            totalSlotsNeeded += allocatedForThisClient;
        }

        this.logger.debug(`Promote clients per client: ${JSON.stringify(Object.fromEntries(promoteClientsPerClient))}`);
        this.logger.debug(`Clients needing promote clients: ${clientNeedingPromoteClients.join(', ')}`);
        this.logger.debug(`Total slots needed: ${totalSlotsNeeded} (limited to max ${this.MAX_NEW_PROMOTE_CLIENTS_PER_TRIGGER} per trigger)`);

        const totalActivePromoteClients = await this.promoteClientModel.countDocuments({ status: 'active' });
        this.logger.debug(`Total active promote clients: ${totalActivePromoteClients}`);

        await fetchWithTimeout(
            `${notifbot()}&text=${encodeURIComponent(`Promote Client Check:\n\nTotal Active Promote Clients: ${totalActivePromoteClients}\nPromote Clients Per Client: ${JSON.stringify(Object.fromEntries(promoteClientsPerClient))}\nClients Needing Promote Clients: ${clientNeedingPromoteClients.join(', ')}\nTotal Slots Needed: ${totalSlotsNeeded}`)}`,
        );

        if (clientNeedingPromoteClients.length > 0 && totalSlotsNeeded > 0) {
            await this.addNewUserstoPromoteClients([], goodIds, clientNeedingPromoteClients, promoteClientsPerClient);
        } else {
            this.logger.debug('No new promote clients needed');
        }
    }

    async addNewUserstoPromoteClients(
        badIds: string[],
        goodIds: string[],
        clientsNeedingPromoteClients: string[] = [],
        promoteClientsPerClient?: Map<string, number>,
    ) {
        const sixMonthsAgo = new Date(Date.now() - 3 * 30 * 24 * 60 * 60 * 1000).toISOString().split('T')[0];
        let totalNeededFromClients = 0;

        for (const clientId of clientsNeedingPromoteClients) {
            let currentCount = promoteClientsPerClient?.get(clientId) || 0;
            if (!promoteClientsPerClient) {
                currentCount = await this.promoteClientModel.countDocuments({ clientId, status: 'active' });
            }
            const needed = Math.max(0, this.MAX_NEEDED_PROMOTE_CLIENTS_PER_CLIENT - currentCount);
            totalNeededFromClients += needed;
        }

        const totalNeeded = Math.min(totalNeededFromClients, this.MAX_NEW_PROMOTE_CLIENTS_PER_TRIGGER);

        if (totalNeeded === 0) {
            this.logger.debug('No promote clients needed');
            return;
        }

        this.logger.debug(`Creating ${totalNeeded} new promote clients (max ${this.MAX_NEW_PROMOTE_CLIENTS_PER_TRIGGER} per trigger)`);

        const documents = await this.usersService.executeQuery(
            {
                mobile: { $nin: goodIds },
                expired: false,
                twoFA: false,
                lastActive: { $lt: sixMonthsAgo },
                totalChats: { $gt: 150 },
            },
            { tgId: 1 },
            totalNeeded + 5, // Extra for failures
        );

        this.logger.debug(`Found ${documents.length} candidate documents`);

        let processedCount = 0;
        const clientAssignmentTracker = new Map<string, number>();

        // Initialize tracker
        for (const clientId of clientsNeedingPromoteClients) {
            let currentCount = promoteClientsPerClient?.get(clientId) || 0;
            if (!promoteClientsPerClient) {
                currentCount = await this.promoteClientModel.countDocuments({ clientId, status: 'active' });
            }
            const needed = Math.max(0, this.MAX_NEEDED_PROMOTE_CLIENTS_PER_CLIENT - currentCount);
            clientAssignmentTracker.set(clientId, needed);
        }

        while (
            processedCount < Math.min(totalNeeded, this.MAX_NEW_PROMOTE_CLIENTS_PER_TRIGGER) &&
            documents.length > 0 &&
            clientsNeedingPromoteClients.length > 0
        ) {
            const document = documents.shift();
            if (!document?.mobile || !document.tgId) {
                this.logger.warn('Invalid document, skipping');
                continue;
            }

            // Pre-check if already a promote client
            const existingPromote = await this.findOne(document.mobile, false);
            if (existingPromote) {
                this.logger.debug(`Skipping ${document.mobile}: already a promote client`);
                continue;
            }

            let targetClientId: string | null = null;
            for (const clientId of clientsNeedingPromoteClients) {
                const needed = clientAssignmentTracker.get(clientId) || 0;
                if (needed > 0) {
                    targetClientId = clientId;
                    break;
                }
            }

            if (!targetClientId) {
                this.logger.debug('All clients satisfied');
                break;
            }

            try {
                const client = await connectionManager.getClient(document.mobile, { autoDisconnect: false });
                try {
                    const hasPassword = await client.hasPassword();
                    this.logger.debug(`hasPassword for ${document.mobile}: ${hasPassword}`);

                    if (!hasPassword) {
                        await client.removeOtherAuths();
                        await sleep(10000 + Math.random() * 10000); // 10-20s delay
                        await client.set2fa();
                        await sleep(30000 + Math.random() * 30000); // 30-60s delay for 2FA setup

                        const channels = await channelInfo(client.client, true);
                        await sleep(5000 + Math.random() * 5000); // Delay before creating promote client record
                        const promoteClient = {
                            tgId: document.tgId,
                            lastActive: 'today',
                            mobile: document.mobile,
                            availableDate: new Date(Date.now() - 24 * 60 * 60 * 1000).toISOString().split('T')[0],
                            channels: channels.ids.length,
                            clientId: targetClientId,
                            status: 'active',
                            message: 'Account successfully configured as promote client',
                            lastUsed: null,
                        };
                        await this.create(promoteClient);

                        try {
                            await this.usersService.update(document.tgId, { twoFA: true });
                        } catch (userUpdateError) {
                            this.logger.warn(`Failed to update user 2FA for ${document.mobile}:`, userUpdateError);
                        }

                        this.logger.log(`Created PromoteClient for ${targetClientId}: ${document.mobile}`);
                        
                        // Only update tracker if we actually created a promote client
                        const currentNeeded = clientAssignmentTracker.get(targetClientId) || 0;
                        const newNeeded = Math.max(0, currentNeeded - 1);
                        clientAssignmentTracker.set(targetClientId, newNeeded);

                        if (newNeeded === 0) {
                            const index = clientsNeedingPromoteClients.indexOf(targetClientId);
                            if (index > -1) {
                                clientsNeedingPromoteClients.splice(index, 1);
                            }
                        }

                        this.logger.debug(`Client ${targetClientId}: ${newNeeded} more needed`);
                        processedCount++;
                    } else {
                        this.logger.debug(`${document.mobile} already has password`);
                        try {
                            await this.usersService.update(document.tgId, { twoFA: true });
                        } catch (userUpdateError) {
                            this.logger.warn(`Failed to update user 2FA for ${document.mobile}:`, userUpdateError);
                        }
                        // Don't update tracker or increment processedCount if we didn't create a promote client
                    }
                } catch (error: any) {
                    this.logger.error(`Error processing client ${document.mobile}: ${error.message}`, error);
                    const errorDetails = parseError(error);
                    if (isPermanentError(errorDetails)) {
                        try {
                            await this.markAsInactive(document.mobile, errorDetails.message);
                        } catch (markError) {
                            this.logger.error(`Failed to mark ${document.mobile} as inactive:`, markError);
                        }
                    }
                    processedCount++; // Prevent infinite loop
                } finally {
                    await this.safeUnregisterClient(document.mobile);
                    // Add delay between client processing even on errors
                    await sleep(10000 + Math.random() * 5000);
                }
            } catch (error: any) {
                this.logger.error(`Error creating connection for ${document.mobile}: ${error.message}`, error);
                const errorDetails = parseError(error);
                if (isPermanentError(errorDetails)) {
                    try {
                        await this.markAsInactive(document.mobile, errorDetails.message);
                    } catch (markError) {
                        this.logger.error(`Failed to mark ${document.mobile} as inactive:`, markError);
                    }
                }
                // Add delay even on error to prevent rapid retries
                await sleep(10000 + Math.random() * 5000);
            }
        }

        this.logger.log(`Batch completed: Created ${processedCount} new promote clients`);
        if (clientsNeedingPromoteClients.length > 0) {
            const stillNeeded = clientsNeedingPromoteClients
                .map((clientId) => `${clientId}:${clientAssignmentTracker.get(clientId) || 0}`)
                .join(', ');
            this.logger.log(`Still needed: ${stillNeeded}`);
        } else {
            this.logger.log('All clients have sufficient promote clients!');
        }
    }

    private clearAllTimeouts(): void {
        this.activeTimeouts.forEach((timeout) => clearTimeout(timeout));
        this.activeTimeouts.clear();
        this.logger.debug('Cleared all active timeouts');
    }

    private async cleanup(): Promise<void> {
        try {
            this.clearAllTimeouts();
            this.clearMemoryCleanup();
            this.clearJoinChannelInterval();
            this.clearLeaveChannelInterval();
            this.clearPromoteMap();
            this.clearLeaveMap();
            this.isJoinChannelProcessing = false;
            this.isLeaveChannelProcessing = false;
        } catch (error) {
            this.logger.error('Error during cleanup:', error);
        }
    }

    async onModuleDestroy() {
        await this.cleanup();
    }

    async getPromoteClientDistribution(): Promise<{
        totalPromoteClients: number;
        unassignedPromoteClients: number;
        activePromoteClients: number;
        inactivePromoteClients: number;
        distributionPerClient: Array<{
            clientId: string;
            assignedCount: number;
            activeCount: number;
            inactiveCount: number;
            needed: number;
            status: 'sufficient' | 'needs_more';
            neverUsed: number;
            usedInLast24Hours: number;
        }>;
        summary: {
            clientsWithSufficientPromoteClients: number;
            clientsNeedingPromoteClients: number;
            totalPromoteClientsNeeded: number;
            maxPromoteClientsPerTrigger: number;
            triggersNeededToSatisfyAll: number;
        };
    }> {
        const clients = await this.clientService.findAll();

        const now = new Date();
        const last24Hours = new Date(now.getTime() - 24 * 60 * 60 * 1000);

        const [
            totalPromoteClients,
            unassignedPromoteClients,
            activePromoteClients,
            inactivePromoteClients,
            assignedCounts,
            activeCounts,
            inactiveCounts,
            neverUsedCounts,
            recentlyUsedCounts,
        ] = await Promise.all([
            this.promoteClientModel.countDocuments({}),
            this.promoteClientModel.countDocuments({ clientId: { $exists: false } }),
            this.promoteClientModel.countDocuments({ status: 'active' }),
            this.promoteClientModel.countDocuments({ status: 'inactive' }),
            this.promoteClientModel.aggregate([
                { $match: { clientId: { $exists: true, $ne: null } } },
                { $group: { _id: '$clientId', count: { $sum: 1 } } },
            ]),
            this.promoteClientModel.aggregate([
                { $match: { clientId: { $exists: true, $ne: null }, status: 'active' } },
                { $group: { _id: '$clientId', count: { $sum: 1 } } },
            ]),
            this.promoteClientModel.aggregate([
                { $match: { clientId: { $exists: true, $ne: null }, status: 'inactive' } },
                { $group: { _id: '$clientId', count: { $sum: 1 } } },
            ]),
            this.promoteClientModel.aggregate([
                {
                    $match: {
                        clientId: { $exists: true, $ne: null },
                        status: 'active',
                        $or: [{ lastUsed: { $exists: false } }, { lastUsed: null }],
                    },
                },
                { $group: { _id: '$clientId', count: { $sum: 1 } } },
            ]),
            this.promoteClientModel.aggregate([
                {
                    $match: {
                        clientId: { $exists: true, $ne: null },
                        status: 'active',
                        lastUsed: { $gte: last24Hours },
                    },
                },
                { $group: { _id: '$clientId', count: { $sum: 1 } } },
            ]),
        ]);

        const assignedCountMap = new Map(assignedCounts.map((item: any) => [item._id, item.count]));
        const activeCountMap = new Map(activeCounts.map((item: any) => [item._id, item.count]));
        const inactiveCountMap = new Map(inactiveCounts.map((item: any) => [item._id, item.count]));
        const neverUsedCountMap = new Map(neverUsedCounts.map((item: any) => [item._id, item.count]));
        const recentlyUsedCountMap = new Map(recentlyUsedCounts.map((item: any) => [item._id, item.count]));

        const distributionPerClient: any[] = [];
        let clientsWithSufficient = 0;
        let clientsNeedingMore = 0;
        let totalNeeded = 0;

        for (const client of clients) {
            const assignedCount = assignedCountMap.get(client.clientId) || 0;
            const activeCount = activeCountMap.get(client.clientId) || 0;
            const inactiveCount = inactiveCountMap.get(client.clientId) || 0;
            const neverUsed = neverUsedCountMap.get(client.clientId) || 0;
            const usedInLast24Hours = recentlyUsedCountMap.get(client.clientId) || 0;
            const needed = Math.max(0, this.MAX_NEEDED_PROMOTE_CLIENTS_PER_CLIENT - activeCount);
            const status = needed === 0 ? 'sufficient' : 'needs_more';

            distributionPerClient.push({
                clientId: client.clientId,
                assignedCount,
                activeCount,
                inactiveCount,
                needed,
                status,
                neverUsed,
                usedInLast24Hours,
            });

            if (status === 'sufficient') {
                clientsWithSufficient++;
            } else {
                clientsNeedingMore++;
                totalNeeded += needed;
            }
        }

        const maxPerTrigger = this.MAX_NEW_PROMOTE_CLIENTS_PER_TRIGGER;
        const triggersNeeded = Math.ceil(totalNeeded / maxPerTrigger);

        return {
            totalPromoteClients,
            unassignedPromoteClients,
            activePromoteClients,
            inactivePromoteClients,
            distributionPerClient,
            summary: {
                clientsWithSufficientPromoteClients: clientsWithSufficient,
                clientsNeedingPromoteClients: clientsNeedingMore,
                totalPromoteClientsNeeded: totalNeeded,
                maxPromoteClientsPerTrigger: maxPerTrigger,
                triggersNeededToSatisfyAll: triggersNeeded,
            },
        };
    }

    async getPromoteClientsByStatus(status: string): Promise<PromoteClient[]> {
        return this.promoteClientModel.find({ status }).exec();
    }

    async getPromoteClientsWithMessages(): Promise<
        Array<{
            mobile: string;
            status: string;
            message: string;
            clientId?: string;
            lastUsed?: Date;
        }>
    > {
        return this.promoteClientModel
            .find({}, { mobile: 1, status: 1, message: 1, clientId: 1, lastUsed: 1 })
            .exec();
    }

    async getLeastRecentlyUsedPromoteClients(clientId: string, limit: number = 1): Promise<PromoteClient[]> {
        // Note: PromoteClient schema doesn't have 'inUse' field, so we only filter by status
        return this.promoteClientModel
            .find({ clientId, status: 'active' })
            .sort({ lastUsed: 1, _id: 1 })
            .limit(limit)
            .exec();
    }

    async getNextAvailablePromoteClient(clientId: string): Promise<PromoteClient | null> {
        const clients = await this.getLeastRecentlyUsedPromoteClients(clientId, 1);
        return clients.length > 0 ? clients[0] : null;
    }

    async getUnusedPromoteClients(hoursAgo: number = 24, clientId?: string): Promise<PromoteClient[]> {
        const cutoffDate = new Date(Date.now() - hoursAgo * 60 * 60 * 1000);
        const filter: any = {
            status: 'active',
            $or: [
                { lastUsed: { $lt: cutoffDate } },
                { lastUsed: { $exists: false } },
                { lastUsed: null },
            ],
        };

        if (clientId) {
            filter.clientId = clientId;
        }

        return this.promoteClientModel.find(filter).exec();
    }

    async getUsageStatistics(clientId?: string): Promise<{
        totalClients: number;
        neverUsed: number;
        usedInLast24Hours: number;
        usedInLastWeek: number;
        averageUsageGap: number;
    }> {
        const filter: any = { status: 'active' };
        if (clientId) {
            filter.clientId = clientId;
        }

        const now = new Date();
        const last24Hours = new Date(now.getTime() - 24 * 60 * 60 * 1000);
        const lastWeek = new Date(now.getTime() - 7 * 24 * 60 * 60 * 1000);

        const [
            totalClients,
            neverUsed,
            usedInLast24Hours,
            usedInLastWeek,
            allClients,
        ] = await Promise.all([
            this.promoteClientModel.countDocuments(filter),
            this.promoteClientModel.countDocuments({
                ...filter,
                $or: [{ lastUsed: { $exists: false } }, { lastUsed: null }],
            }),
            this.promoteClientModel.countDocuments({
                ...filter,
                lastUsed: { $gte: last24Hours },
            }),
            this.promoteClientModel.countDocuments({
                ...filter,
                lastUsed: { $gte: lastWeek },
            }),
            this.promoteClientModel.find(filter, { lastUsed: 1, createdAt: 1 }).exec(),
        ]);

        let totalGap = 0;
        let gapCount = 0;

        for (const client of allClients) {
            if (client.lastUsed) {
                const gap = now.getTime() - new Date(client.lastUsed).getTime();
                totalGap += gap;
                gapCount++;
            }
        }

        const averageUsageGap = gapCount > 0 ? totalGap / gapCount / (60 * 60 * 1000) : 0;

        return {
            totalClients,
            neverUsed,
            usedInLast24Hours,
            usedInLastWeek,
            averageUsageGap,
        };
    }

    private createTimeout(callback: () => void, delay: number): NodeJS.Timeout {
        const timeout = setTimeout(() => {
            this.activeTimeouts.delete(timeout);
            callback();
        }, delay);
        this.activeTimeouts.add(timeout);
        return timeout;
    }
}<|MERGE_RESOLUTION|>--- conflicted
+++ resolved
@@ -1263,10 +1263,7 @@
                             continue;
                         }
                         const currentUpdates = await this.processPromoteClient(promoteClient, client);
-<<<<<<< HEAD
                         this.logger.debug(`Processed promote client ${promoteClientMobile}, updates made: ${currentUpdates} | total updates so far: ${totalUpdates}`);
-=======
->>>>>>> 361d8ba7
                         if (currentUpdates > 0) {
                             totalUpdates += currentUpdates;
                         }
