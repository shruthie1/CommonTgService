import { ChannelsService } from '../channels/channels.service';
import { Channel } from '../channels/schemas/channel.schema';
import {
  BadRequestException,
  ConflictException,
  HttpException,
  Inject,
  Injectable,
  InternalServerErrorException,
  Logger,
  NotFoundException,
  OnModuleDestroy,
  forwardRef,
} from '@nestjs/common';
import { InjectModel } from '@nestjs/mongoose';
import { Model } from 'mongoose';
import { CreatePromoteClientDto } from './dto/create-promote-client.dto';
import {
  PromoteClient,
  PromoteClientDocument,
} from './schemas/promote-client.schema';
import { TelegramService } from '../Telegram/Telegram.service';
import { sleep } from 'telegram/Helpers';
import { UsersService } from '../users/users.service';
import { ActiveChannelsService } from '../active-channels/active-channels.service';
import { ClientService } from '../clients/client.service';
import { UpdatePromoteClientDto } from './dto/update-promote-client.dto';
import { BufferClientService } from '../buffer-clients/buffer-client.service';
import { parseError } from '../../utils/parseError';
import { fetchWithTimeout } from '../../utils/fetchWithTimeout';
import { notifbot } from '../../utils/logbots';
<<<<<<< HEAD
import { connectionManager } from '../Telegram/utils/connection-manager'
import { SessionService } from '../session-manager';
=======
import { connectionManager } from '../Telegram/utils/connection-manager';
import { contains } from '../../utils';
>>>>>>> 41fba09c
@Injectable()
export class PromoteClientService implements OnModuleDestroy {
  private readonly logger = new Logger(PromoteClientService.name);
  private joinChannelMap: Map<string, Channel[]> = new Map();
  private joinChannelIntervalId: NodeJS.Timeout | null = null;
  private leaveChannelMap: Map<string, string[]> = new Map();
  private leaveChannelIntervalId: NodeJS.Timeout | null = null;
  private isLeaveChannelProcessing: boolean = false;
  private isJoinChannelProcessing: boolean = false;
  private activeTimeouts: Set<NodeJS.Timeout> = new Set();
  private readonly JOIN_CHANNEL_INTERVAL = 4 * 60 * 1000; // 4 minutes - increased for CPU performance
  private readonly LEAVE_CHANNEL_INTERVAL = 60 * 1000; // 1 minute - increased for CPU performance
  private readonly LEAVE_CHANNEL_BATCH_SIZE = 10;
  private readonly MAX_NEW_PROMOTE_CLIENTS_PER_TRIGGER = 10; // Rate limiting constant
  private readonly MAX_NEEDED_PROMOTE_CLIENTS_PER_CLIENT = 12; // Max promote clients per client
  private readonly MAX_MAP_SIZE = 100; // Prevent unbounded Map growth
  private readonly CHANNEL_PROCESSING_DELAY = 10000; // 10 seconds between channel operations
  private readonly CLEANUP_INTERVAL = 10 * 60 * 1000; // 10 minutes
  private cleanupIntervalId: NodeJS.Timeout | null = null;
  constructor(
    @InjectModel(PromoteClient.name)
    private promoteClientModel: Model<PromoteClientDocument>,
    @Inject(forwardRef(() => TelegramService))
    private telegramService: TelegramService,
    @Inject(forwardRef(() => UsersService))
    private usersService: UsersService,
    @Inject(forwardRef(() => ActiveChannelsService))
    private activeChannelsService: ActiveChannelsService,
    @Inject(forwardRef(() => ClientService))
    private clientService: ClientService,
    @Inject(forwardRef(() => ChannelsService))
    private channelsService: ChannelsService,
    @Inject(forwardRef(() => BufferClientService))
    private bufferClientService: BufferClientService,
  ) {}

  private checkMemoryHealth(): void {
    const memoryStats = {
      joinMapSize: this.joinChannelMap.size,
      leaveMapSize: this.leaveChannelMap.size,
      activeTimeouts: this.activeTimeouts.size,
      isJoinProcessing: this.isJoinChannelProcessing,
      isLeaveProcessing: this.isLeaveChannelProcessing,
    };

    this.logger.debug('Memory health check:', memoryStats);

    // Emergency cleanup if memory usage is too high
    if (memoryStats.joinMapSize > this.MAX_MAP_SIZE * 0.9) {
      this.logger.warn(
        'Join map approaching memory limit, performing emergency cleanup',
      );
      this.performMemoryCleanup();
    }

    if (memoryStats.leaveMapSize > this.MAX_MAP_SIZE * 0.9) {
      this.logger.warn(
        'Leave map approaching memory limit, performing emergency cleanup',
      );
      this.performMemoryCleanup();
    }
  }

  private startMemoryCleanup(): void {
    this.cleanupIntervalId = setInterval(() => {
      this.performMemoryCleanup();
    }, this.CLEANUP_INTERVAL);

    this.activeTimeouts.add(this.cleanupIntervalId);
  }

  private clearMemoryCleanup(): void {
    if (this.cleanupIntervalId) {
      clearInterval(this.cleanupIntervalId);
      this.activeTimeouts.delete(this.cleanupIntervalId);
      this.cleanupIntervalId = null;
    }
  }

  private performMemoryCleanup(): void {
    try {
      // Clean up empty entries in joinChannelMap
      for (const [mobile, channels] of this.joinChannelMap.entries()) {
        if (!channels || channels.length === 0) {
          console.log(
            `Cleaning up joinChannelMap entry for mobile: ${mobile} as channels : ${channels}`,
          );
          this.joinChannelMap.delete(mobile);
        }
      }

      // Clean up empty entries in leaveChannelMap
      for (const [mobile, channels] of this.leaveChannelMap.entries()) {
        if (!channels || channels.length === 0) {
          console.log(
            `Cleaning up leaveChannelMap entry for mobile: ${mobile} as channels : ${channels}`,
          );
          this.leaveChannelMap.delete(mobile);
        }
      }

      // Prevent Map growth beyond reasonable limits
      if (this.joinChannelMap.size > this.MAX_MAP_SIZE) {
        const keysToRemove = Array.from(this.joinChannelMap.keys()).slice(
          this.MAX_MAP_SIZE,
        );
        keysToRemove.forEach((key) => this.joinChannelMap.delete(key));
        this.logger.warn(
          `Cleaned up ${keysToRemove.length} entries from joinChannelMap to prevent memory leak`,
        );
      }

      if (this.leaveChannelMap.size > this.MAX_MAP_SIZE) {
        const keysToRemove = Array.from(this.leaveChannelMap.keys()).slice(
          this.MAX_MAP_SIZE,
        );
        keysToRemove.forEach((key) => this.leaveChannelMap.delete(key));
        this.logger.warn(
          `Cleaned up ${keysToRemove.length} entries from leaveChannelMap to prevent memory leak`,
        );
      }

      this.logger.debug(
        `Map Memory Check completed. Maps sizes - Join: ${this.joinChannelMap.size}, Leave: ${this.leaveChannelMap.size}, Active timeouts: ${this.activeTimeouts.size}`,
      );
    } catch (error) {
      this.logger.error('Error during memory cleanup:', error);
    }
  }
  async create(promoteClient: CreatePromoteClientDto): Promise<PromoteClient> {
    // Set default values if not provided
    const promoteClientData = {
      ...promoteClient,
      status: promoteClient.status || 'active',
      message: promoteClient.message || 'Account is functioning properly',
    };
    const newUser = new this.promoteClientModel(promoteClientData);
    return newUser.save();
  }

  async findAll(statusFilter?: string): Promise<PromoteClient[]> {
    const filter = statusFilter ? { status: statusFilter } : {};
    return this.promoteClientModel.find(filter).exec();
  }

  async findOne(
    mobile: string,
    throwErr: boolean = true,
  ): Promise<PromoteClient> {
    const user = (
      await this.promoteClientModel.findOne({ mobile }).exec()
    )?.toJSON();
    if (!user && throwErr) {
      throw new NotFoundException(
        `PromoteClient with mobile ${mobile} not found`,
      );
    }
    return user;
  }

  async update(
    mobile: string,
    updateClientDto: UpdatePromoteClientDto,
  ): Promise<PromoteClient> {
    const updatedUser = await this.promoteClientModel
      .findOneAndUpdate(
        { mobile },
        { $set: updateClientDto },
        { new: true, returnDocument: 'after' },
      )
      .exec();

    if (!updatedUser) {
      throw new NotFoundException(`User with mobile ${mobile} not found`);
    }

    return updatedUser;
  }

  async updateStatus(
    mobile: string,
    status: string,
    message?: string,
  ): Promise<PromoteClient> {
    const updateData: any = { status };
    if (message) {
      updateData.message = message;
    }

    return this.update(mobile, updateData);
  }

  async updateLastUsed(mobile: string): Promise<PromoteClient> {
    return this.update(mobile, { lastUsed: new Date() });
  }

  async markAsUsed(mobile: string, message?: string): Promise<PromoteClient> {
    const updateData: any = { lastUsed: new Date() };
    if (message) {
      updateData.message = message;
    }

    return this.update(mobile, updateData);
  }

  async markAsInactive(mobile: string, reason: string): Promise<PromoteClient> {
    return this.updateStatus(mobile, 'inactive', reason);
  }

  async markAsActive(
    mobile: string,
    message: string = 'Account is functioning properly',
  ): Promise<PromoteClient> {
    return this.updateStatus(mobile, 'active', message);
  }

  async createOrUpdate(
    mobile: string,
    createOrUpdateUserDto: CreatePromoteClientDto | UpdatePromoteClientDto,
  ): Promise<PromoteClient> {
    const existingUser = (
      await this.promoteClientModel.findOne({ mobile }).exec()
    )?.toJSON();
    if (existingUser) {
      this.logger.debug('Updating existing promote client');
      return this.update(
        existingUser.mobile,
        createOrUpdateUserDto as UpdatePromoteClientDto,
      );
    } else {
      this.logger.debug('Creating new promote client');
      return this.create(createOrUpdateUserDto as CreatePromoteClientDto);
    }
  }

  async remove(mobile: string): Promise<void> {
    try {
      this.logger.log(`Removing PromoteClient with mobile: ${mobile}`);

      const deleteResult = await this.promoteClientModel
        .deleteOne({ mobile })
        .exec();

      if (deleteResult.deletedCount === 0) {
        throw new NotFoundException(
          `PromoteClient with mobile ${mobile} not found`,
        );
      }

      await fetchWithTimeout(
        `${notifbot()}&text=${encodeURIComponent(`Deleting Promote Client : ${mobile}`)}`,
      );
    } catch (error) {
      if (error instanceof NotFoundException) {
        throw error;
      }
      const errorDetails = parseError(error);
      this.logger.error(
        `Error removing PromoteClient with mobile ${mobile}: ${errorDetails.message}`,
      );
      throw new HttpException(errorDetails.message, errorDetails.status);
    }
    this.logger.log(`PromoteClient with mobile ${mobile} removed successfully`);
  }
  async search(filter: any): Promise<PromoteClient[]> {
    this.logger.debug(`Search filter: ${JSON.stringify(filter)}`);
    if (filter.firstName) {
      filter.firstName = { $regex: new RegExp(filter.firstName, 'i') };
    }
    this.logger.debug(`Modified filter: ${JSON.stringify(filter)}`);
    return this.promoteClientModel.find(filter).exec();
  }

  async executeQuery(
    query: any,
    sort?: any,
    limit?: number,
    skip?: number,
  ): Promise<PromoteClient[]> {
    try {
      if (!query) {
        throw new BadRequestException('Query is invalid.');
      }
      const queryExec = this.promoteClientModel.find(query);
      if (sort) {
        queryExec.sort(sort);
      }

      if (limit) {
        queryExec.limit(limit);
      }

      if (skip) {
        queryExec.skip(skip);
      }

      return await queryExec.exec();
    } catch (error) {
      throw new InternalServerErrorException(error.message);
    }
  }

  removeFromPromoteMap(key: string) {
    const deleted = this.joinChannelMap.delete(key);
    if (deleted) {
      this.logger.debug(`Removed ${key} from join channel map`);
    }
  }

  /**
   * Enhanced cleanup method that handles all memory leaks
   */
  clearPromoteMap() {
    this.logger.debug('PromoteMap cleared');
    this.joinChannelMap.clear();
    this.clearJoinChannelInterval();
  }

  async updateInfo() {
    const clients = await this.promoteClientModel
      .find({
        status: 'active',
      })
      .sort({ channels: 1 });

    for (const client of clients) {
      const mobile = client.mobile;
      try {
        this.logger.debug(`Updating info for client: ${mobile}`);
        const telegramClient = await connectionManager.getClient(mobile, {
          autoDisconnect: false,
          handler: false,
        });
        const channels = await telegramClient.channelInfo(true);
        this.logger.debug(
          `${mobile}: Found ${channels.ids.length} existing channels`,
        );
        await this.update(mobile, { channels: channels.ids.length });
        await connectionManager.unregisterClient(mobile);
        await sleep(2000);
      } catch (error) {
        const errorDetails = parseError(error);
        await this.markAsInactive(mobile, `${errorDetails.message}`);
        this.logger.error(
          `Error updating info for client ${client.mobile}:`,
          errorDetails,
        );
      }
    }
  }

  async joinchannelForPromoteClients(
    skipExisting: boolean = true,
  ): Promise<string> {
    if (this.telegramService.getActiveClientSetup()) {
      this.logger.warn(
        'Active client setup exists, skipping promotion process',
      );
      return 'Active client setup exists, skipping promotion';
    }

    this.logger.log('Starting join channel process');
    this.joinChannelMap.clear();
    this.leaveChannelMap.clear();
    this.clearJoinChannelInterval();
    this.clearLeaveChannelInterval();

    // Longer initial delay to reduce CPU spike
    await sleep(3000);

    try {
      const existingKeys = skipExisting
        ? []
        : Array.from(this.joinChannelMap.keys());

      // Reduced limit for sequential processing
      const clients = await this.promoteClientModel
        .find({
          channels: { $lt: 350 },
          mobile: { $nin: existingKeys },
          status: 'active',
        })
        .sort({ channels: 1 })
        .limit(16);

      this.logger.debug(
        `Found ${clients.length} clients to process for joining channels`,
      );

      const joinSet = new Set<string>();
      const leaveSet = new Set<string>();
      let successCount = 0;
      let failCount = 0;

      // Sequential processing with proper delays
      for (let i = 0; i < clients.length; i++) {
        const document = clients[i];
        const mobile = document.mobile;

        this.logger.debug(
          `Processing client ${i + 1}/${clients.length}: ${mobile}`,
        );

        try {
          const client = await connectionManager.getClient(mobile, {
            autoDisconnect: false,
            handler: false,
          });

          // Add delay before channel info retrieval
          await sleep(2000);
          const channels = await client.channelInfo(true);
          this.logger.debug(
            `${mobile}: Found ${channels.ids.length} existing channels`,
          );
          await this.update(mobile, { channels: channels.ids.length });

          if (channels.canSendFalseCount < 10) {
            const excludedIds = channels.ids;
            const channelLimit = 150;

            // Add delay before channel retrieval
            await sleep(1500);
            const result =
              channels.ids.length < 220
                ? await this.channelsService.getActiveChannels(
                    channelLimit,
                    0,
                    excludedIds,
                  )
                : await this.activeChannelsService.getActiveChannels(
                    channelLimit,
                    0,
                    excludedIds,
                  );

            if (!this.joinChannelMap.has(mobile)) {
              this.joinChannelMap.set(mobile, result);
              joinSet.add(mobile);
            } else {
              this.logger.debug(
                `${mobile}: Already in join queue, skipping re-add`,
              );
            }
          } else {
            this.logger.debug(
              `${mobile}: Too many blocked channels (${channels.canSendFalseCount}), preparing for leave`,
            );
            if (!this.leaveChannelMap.has(mobile)) {
              this.leaveChannelMap.set(mobile, channels.canSendFalseChats);
              leaveSet.add(mobile);
            } else {
              this.logger.debug(
                `${mobile}: Already in leave queue, skipping re-add`,
              );
            }
          }

          successCount++;
        } catch (error) {
          failCount++;
          const errorDetails = parseError(error);
          this.logger.error(`Error processing client ${mobile}:`, errorDetails);

          const errorMsg =
            error?.errorMessage || errorDetails?.message || 'Unknown error';

          if (
            contains(errorDetails.message, [
              'SESSION_REVOKED',
              'AUTH_KEY_UNREGISTERED',
              'USER_DEACTIVATED',
              'USER_DEACTIVATED_BAN',
              'FROZEN_METHOD_INVALID',
            ])
          ) {
            this.logger.warn(
              `${mobile}: Fatal session error (${errorMsg}), marking as inactive and removing`,
            );
            try {
              await this.markAsInactive(mobile, `Session error: ${errorMsg}`);
              await sleep(1000); // Delay after status update
            } catch (statusUpdateError) {
              this.logger.error(
                `Failed to update status for ${mobile}:`,
                statusUpdateError,
              );
            }

            await sleep(1000); // Delay before removal
            await this.remove(mobile);
          } else {
            this.logger.warn(
              `${mobile}: Non-fatal error encountered, will retry later`,
            );
          }
        } finally {
          // Ensure client cleanup with proper delay
          try {
            await connectionManager.unregisterClient(mobile);
          } catch (cleanupError) {
            this.logger.warn(
              `Error during client cleanup for ${mobile}:`,
              cleanupError,
            );
          }
          await sleep(5000);
        }
      }

      // Add delay before starting queues
      await sleep(3000);

      if (joinSet.size > 0) {
        this.startMemoryCleanup();
        this.logger.debug(
          `Starting join queue for ${joinSet.size} buffer clients`,
        );
        this.createTimeout(() => this.joinChannelQueue(), 2000); // Delayed start
      }

      if (leaveSet.size > 0) {
        this.logger.debug(
          `Starting leave queue for ${leaveSet.size} buffer clients`,
        );
        this.createTimeout(() => this.leaveChannelQueue(), 5000); // Delayed start
      }

      this.logger.log(
        `Join channel process completed for ${clients.length} clients (Success: ${successCount}, Failed: ${failCount})`,
      );
      return `Initiated Joining channels for ${joinSet.size} | Queued for leave: ${leaveSet.size}`;
    } catch (error) {
      this.logger.error(
        'Unexpected error during joinchannelForPromoteClients:',
        error,
      );
      this.clearJoinChannelInterval();
      this.clearLeaveChannelInterval();
      throw new Error('Failed to initiate channel joining process');
    }
  }

  async joinChannelQueue() {
    this.logger.debug('Attempting to start join channel queue');
    if (this.isJoinChannelProcessing) {
      this.logger.warn('Join channel process is already running');
      return;
    }

    const existingKeys = Array.from(this.joinChannelMap.keys());
    if (existingKeys.length === 0) {
      this.logger.debug('No channels to join, not starting queue');
      return;
    }

    // Perform memory health check
    this.checkMemoryHealth();

    // Start interval if not already running
    if (!this.joinChannelIntervalId) {
      this.logger.debug('Starting join channel interval');
      this.joinChannelIntervalId = setInterval(async () => {
        await this.processJoinChannelInterval();
      }, this.JOIN_CHANNEL_INTERVAL);
      this.activeTimeouts.add(this.joinChannelIntervalId);
      await this.processJoinChannelInterval();
    } else {
      this.logger.warn('Join channel interval is already running');
    }
  }

  private async processJoinChannelInterval() {
    if (this.isJoinChannelProcessing) {
      this.logger.debug(
        'Join channel process already running, skipping interval',
      );
      return;
    }

    const existingKeys = Array.from(this.joinChannelMap.keys());
    if (existingKeys.length === 0) {
      this.logger.debug('No channels to join, clearing interval');
      this.clearJoinChannelInterval();
      return;
    }

    this.isJoinChannelProcessing = true;

    try {
      await this.processJoinChannelSequentially();
    } catch (error) {
      this.logger.error('Error in join channel queue', error);
    } finally {
      this.isJoinChannelProcessing = false;

      // Clear interval if no more items to process
      if (this.joinChannelMap.size === 0) {
        this.logger.debug('No more channels to join, clearing interval');
        this.clearJoinChannelInterval();
      }
    }
  }

  private async processJoinChannelSequentially() {
    const keys = Array.from(this.joinChannelMap.keys());
    this.logger.debug(
      `Processing join channel queue sequentially for ${keys.length} clients`,
    );

    for (let i = 0; i < keys.length; i++) {
      const mobile = keys[i];
      let currentChannel: Channel | null = null;

      try {
        const channels = this.joinChannelMap.get(mobile);
        if (!channels || channels.length === 0) {
          this.logger.debug(
            `No more channels to join for ${mobile}, removing from queue`,
          );
          this.removeFromPromoteMap(mobile);
          continue;
        }

        currentChannel = channels.shift();
        this.logger.debug(
          `${mobile} has ${channels.length} pending channels to join, processing: @${currentChannel.username}`,
        );
        this.joinChannelMap.set(mobile, channels);
        await this.telegramService.tryJoiningChannel(mobile, currentChannel);
      } catch (error: any) {
        const errorDetails = parseError(
          error,
          `${mobile} ${currentChannel ? `@${currentChannel.username}` : ''} Join Channel Error: `,
          false,
        );
        this.logger.error(
          `Error joining channel for ${mobile}: ${error.message}`,
        );

        if (
          errorDetails.error === 'FloodWaitError' ||
          error.errorMessage === 'CHANNELS_TOO_MUCH'
        ) {
          this.logger.warn(
            `${mobile} has FloodWaitError or joined too many channels, removing from queue`,
          );
          this.removeFromPromoteMap(mobile);

          try {
            await sleep(2000);
            const channelsInfo = await this.telegramService.getChannelInfo(
              mobile,
              true,
            );
            await this.update(mobile, { channels: channelsInfo.ids.length });
          } catch (updateError) {
            this.logger.error(
              `Error updating channel count for ${mobile}:`,
              updateError,
            );
          }
        }

        if (
          contains(errorDetails.message, [
            'SESSION_REVOKED',
            'AUTH_KEY_UNREGISTERED',
            'USER_DEACTIVATED',
            'USER_DEACTIVATED_BAN',
            'FROZEN_METHOD_INVALID',
          ])
        ) {
          this.logger.error(`Session invalid for ${mobile}, removing client`);
          this.removeFromPromoteMap(mobile);
          try {
            await this.remove(mobile);
            await sleep(2000);
          } catch (removeError) {
            this.logger.error(`Error removing client ${mobile}:`, removeError);
          }
        }
      } finally {
        try {
          await connectionManager.unregisterClient(mobile);
        } catch (unregisterError) {
          this.logger.error(
            `Error unregistering client ${mobile}:`,
            unregisterError,
          );
        }

        // Add delay between channel processing operations
        if (
          i < keys.length - 1 ||
          this.joinChannelMap.get(mobile)?.length > 0
        ) {
          console.log(
            `Sleeping for ${this.CHANNEL_PROCESSING_DELAY} before continuing with next Mobile`,
          );
          await sleep(this.CHANNEL_PROCESSING_DELAY);
        } else {
          console.log(`Not Sleeping before continuing with next Mobile`);
        }
      }
    }
  }

  clearJoinChannelInterval() {
    if (this.joinChannelIntervalId) {
      this.logger.debug(
        `Clearing join channel interval: ${this.joinChannelIntervalId}`,
      );
      clearInterval(this.joinChannelIntervalId);
      this.activeTimeouts.delete(this.joinChannelIntervalId);
      this.joinChannelIntervalId = null;
    }
    this.isJoinChannelProcessing = false;
    this.logger.debug('Join channel processing cleared and flag reset');
  }

  removeFromLeaveMap(key: string) {
    this.leaveChannelMap.delete(key);
    if (this.leaveChannelMap.size === 0) {
      this.clearLeaveChannelInterval();
    }
  }

  clearLeaveMap() {
    const mapSize = this.leaveChannelMap.size;
    this.leaveChannelMap.clear();
    this.clearLeaveChannelInterval();
    this.logger.debug(`LeaveMap cleared, removed ${mapSize} entries`);
  }

  async leaveChannelQueue() {
    this.logger.debug('Attempting to start leave channel queue');
    if (this.isLeaveChannelProcessing) {
      this.logger.warn('Leave channel process is already running');
      return;
    }

    const existingKeys = Array.from(this.leaveChannelMap.keys());
    if (existingKeys.length === 0) {
      this.logger.debug('No channels to leave, not starting queue');
      return;
    }

    // Perform memory health check
    this.checkMemoryHealth();

    // Start interval if not already running
    if (!this.leaveChannelIntervalId) {
      this.logger.debug('Starting leave channel interval');
      this.leaveChannelIntervalId = setInterval(async () => {
        await this.processLeaveChannelInterval();
      }, this.LEAVE_CHANNEL_INTERVAL);
      this.activeTimeouts.add(this.leaveChannelIntervalId);
      await this.processLeaveChannelInterval();
    } else {
      this.logger.warn('Leave channel interval is already running');
    }
  }

  private async processLeaveChannelInterval() {
    if (this.isLeaveChannelProcessing) {
      this.logger.debug(
        'Leave channel process already running, skipping interval',
      );
      return;
    }

    const existingKeys = Array.from(this.leaveChannelMap.keys());
    if (existingKeys.length === 0) {
      this.logger.debug('No channels to leave, clearing interval');
      this.clearLeaveChannelInterval();
      return;
    }

    this.isLeaveChannelProcessing = true;

    try {
      await this.processLeaveChannelSequentially();
    } catch (error) {
      this.logger.error('Error in leave channel queue', error);
    } finally {
      this.isLeaveChannelProcessing = false;

      // Clear interval if no more items to process
      if (this.leaveChannelMap.size === 0) {
        this.logger.debug('No more channels to leave, clearing interval');
        this.clearLeaveChannelInterval();
      }
    }
  }

  private async processLeaveChannelSequentially() {
    const keys = Array.from(this.leaveChannelMap.keys());
    this.logger.debug(
      `Processing leave channel queue sequentially for ${keys.length} clients`,
    );

    for (let i = 0; i < keys.length; i++) {
      const mobile = keys[i];

      try {
        const channels = this.leaveChannelMap.get(mobile);
        if (!channels || channels.length === 0) {
          this.logger.debug(
            `No more channels to leave for ${mobile}, removing from queue`,
          );
          this.removeFromLeaveMap(mobile);
          continue;
        }

        const totalBefore = channels.length;
        const channelsToProcess = channels.slice(
          0,
          this.LEAVE_CHANNEL_BATCH_SIZE,
        );
        const remainingAfter = totalBefore - channelsToProcess.length;

        if (remainingAfter > 0) {
          this.leaveChannelMap.set(
            mobile,
            channels.slice(this.LEAVE_CHANNEL_BATCH_SIZE),
          );
        } else {
          this.removeFromLeaveMap(mobile);
        }

        this.logger.debug(
          `${mobile} had ${totalBefore} pending channels, processing ${channelsToProcess.length}, will remain after: ${remainingAfter}`,
        );

        // Only update map if there are remaining channels
        if (channels.length > 0) {
          this.leaveChannelMap.set(mobile, channels);
        } else {
          this.removeFromLeaveMap(mobile);
        }

        const client = await connectionManager.getClient(mobile, {
          autoDisconnect: false,
          handler: false,
        });

<<<<<<< HEAD
            try {
                const client = await connectionManager.getClient(document.mobile, { autoDisconnect: false });
                try {
                    const hasPassword = await client.hasPassword();
                    this.logger.debug(`hasPassword for ${document.mobile}: ${hasPassword}`);
                    if (!hasPassword) {
                        await client.removeOtherAuths();
                        await client.set2fa();
                        this.logger.debug("Waiting for setting 2FA");
                        await sleep(30000);
                        await client.updateUsername('');
                        await sleep(3000)
                        await client.updatePrivacyforDeletedAccount();
                        await sleep(3000)
                        await client.updateProfile("Deleted Account", "Deleted Account");
                        await sleep(3000)
                        await client.deleteProfilePhotos();
                        const channels = await client.channelInfo(true)
                        this.logger.debug(`Inserting Document for client ${targetClientId}`);
                        const promoteClient = {
                            tgId: document.tgId,
                            lastActive: "today",
                            mobile: document.mobile,
                            availableDate: (new Date(Date.now() - (24 * 60 * 60 * 1000))).toISOString().split('T')[0],
                            channels: channels.ids.length,
                            clientId: targetClientId, // Assign to specific client
                            status: 'active', // Set default status
                            message: 'Account successfully configured as promote client', // Set initial message
                            lastUsed: null // Initially not used
                        }
                        await this.create(promoteClient);
                        try {
                            await this.usersService.update(document.tgId, { twoFA: true, password: "Ajtdmwajt1@" });
                        } catch (userUpdateError) {
                            this.logger.warn(`Failed to update user 2FA status for ${document.mobile}:`, userUpdateError);
                            // Continue anyway as this is not critical
                        }
                        await this.sessionService.createSession({
                            mobile: document.mobile,
                            password: 'Ajtdmwajt1@'
                        })
                        this.logger.log(`=============Created PromoteClient for ${targetClientId}==============`);
                    } else {
                        this.logger.debug(`Failed to Update as PromoteClient as ${document.mobile} already has Password`);
                        try {
                            await this.usersService.update(document.tgId, { twoFA: true });
                        } catch (userUpdateError) {
                            this.logger.warn(`Failed to update user 2FA status for ${document.mobile}:`, userUpdateError);
                        }
                    }

                    // Update tracker and remove client from list if satisfied (regardless of success/failure)
                    const currentNeeded = clientAssignmentTracker.get(targetClientId) || 0;
                    const newNeeded = Math.max(0, currentNeeded - 1);
                    clientAssignmentTracker.set(targetClientId, newNeeded);

                    if (newNeeded === 0) {
                        const index = clientsNeedingPromoteClients.indexOf(targetClientId);
                        if (index > -1) {
                            clientsNeedingPromoteClients.splice(index, 1);
                        }
                    }

                    this.logger.debug(`Client ${targetClientId}: ${newNeeded} more needed, ${totalNeeded - processedCount - 1} remaining in this batch`);
                    processedCount++; // Always increment to prevent infinite loops
                } catch (error: any) {
                    this.logger.error(`Error processing client ${document.mobile}: ${error.message}`);
                    parseError(error);
                    processedCount++; // Always increment even on errors to prevent infinite loops
                } finally {
                    try {
                        await connectionManager.unregisterClient(document.mobile);
                    } catch (unregisterError: any) {
                        this.logger.error(`Error unregistering client ${document.mobile}: ${unregisterError.message}`);
                    }
                }
            } catch (error: any) {
                this.logger.error(`Error creating client connection for ${document.mobile}: ${error.message}`);
                parseError(error);
            }
        }
=======
        this.logger.debug(
          `${mobile} attempting to leave ${channelsToProcess.length} channels`,
        );
        await sleep(1500);
        await client.leaveChannels(channelsToProcess);
        this.logger.debug(
          `${mobile} left ${channelsToProcess.length} channels successfully`,
        );
      } catch (error: any) {
        const errorDetails = parseError(
          error,
          `${mobile} Leave Channel ERR: `,
          false,
        );
>>>>>>> 41fba09c

        if (
          contains(errorDetails.message, [
            'SESSION_REVOKED',
            'AUTH_KEY_UNREGISTERED',
            'USER_DEACTIVATED',
            'USER_DEACTIVATED_BAN',
            'FROZEN_METHOD_INVALID',
          ])
        ) {
          this.logger.error(`Session invalid for ${mobile}, removing client`);
          try {
            await this.remove(mobile);
            await sleep(2000);
          } catch (removeError) {
            this.logger.error(`Error removing client ${mobile}:`, removeError);
          }
          this.removeFromLeaveMap(mobile);
        } else {
          this.logger.warn(
            `Transient error for ${mobile}: ${errorDetails.message}`,
          );
        }
      } finally {
        try {
          await connectionManager.unregisterClient(mobile);
        } catch (unregisterError) {
          this.logger.error(
            `Error unregistering client ${mobile}: ${unregisterError.message}`,
          );
        }

        // Add delay between leave operations
        if (
          i < keys.length - 1 ||
          this.leaveChannelMap.get(mobile)?.length > 0
        ) {
          await sleep(this.LEAVE_CHANNEL_INTERVAL / 2); // Half the interval as delay
        }
      }
    }
  }

  clearLeaveChannelInterval() {
    if (this.leaveChannelIntervalId) {
      this.logger.debug(
        `Clearing leave channel interval: ${this.leaveChannelIntervalId}`,
      );
      clearInterval(this.leaveChannelIntervalId);
      this.activeTimeouts.delete(this.leaveChannelIntervalId);
      this.leaveChannelIntervalId = null;
    }
    this.isLeaveChannelProcessing = false;
    this.logger.debug(
      'Leave channel interval cleared and processing flag reset',
    );
  }

  async setAsPromoteClient(
    mobile: string,
    availableDate: string = new Date(Date.now() - 24 * 60 * 60 * 1000)
      .toISOString()
      .split('T')[0],
  ) {
    const user = (
      await this.usersService.search({ mobile, expired: false })
    )[0];
    if (!user) {
      throw new BadRequestException('user not found');
    }
    const isExist = await this.findOne(mobile, false);
    if (isExist) {
      throw new ConflictException('PromoteClient already exist');
    }
    const clients = await this.clientService.findAll();
    const clientMobiles = clients.map((client) => client?.mobile);

    // Check if this mobile is already assigned as a promote mobile
    const existingAssignment = await this.promoteClientModel.findOne({
      mobile,
      clientId: { $exists: true },
    });

    if (!clientMobiles.includes(mobile) && !existingAssignment) {
      const telegramClient = await connectionManager.getClient(mobile, {
        autoDisconnect: false,
      });
      try {
        await telegramClient.set2fa();
        await sleep(15000);
        await telegramClient.updateUsername('');
        await sleep(3000);
        await telegramClient.updatePrivacyforDeletedAccount();
        await sleep(3000);
        await telegramClient.updateProfile(
          'Deleted Account',
          'Deleted Account',
        );
        await sleep(3000);
        await telegramClient.deleteProfilePhotos();
        const channels = await this.telegramService.getChannelInfo(
          mobile,
          true,
        );
        const promoteClient = {
          tgId: user.tgId,
          lastActive: 'default',
          mobile: user.mobile,
          availableDate,
          channels: channels.ids.length,
          status: 'active', // Set default status
          message: 'Manually configured as promote client', // Set initial message
          lastUsed: null, // Initially not used
        };
        await this.promoteClientModel
          .findOneAndUpdate(
            { mobile: user.mobile },
            { $set: promoteClient },
            { new: true, upsert: true },
          )
          .exec();
      } catch (error) {
        const errorDetails = parseError(error);
        throw new HttpException(errorDetails.message, errorDetails.status);
      }
      await connectionManager.unregisterClient(mobile);
      return 'Client set as promote successfully';
    } else {
      throw new BadRequestException('Number is a Active Client');
    }
  }
  async checkPromoteClients() {
    if (!this.telegramService.getActiveClientSetup()) {
      const clients = await this.clientService.findAll();
      const bufferClients = await this.bufferClientService.findAll();

      const clientMainMobiles = clients.map((c) => c.mobile);
      const bufferClientIds = bufferClients.map((c) => c.mobile);

      const assignedPromoteMobiles = await this.promoteClientModel
        .find({ clientId: { $exists: true }, status: 'active' })
        .distinct('mobile');

      const goodIds = [
        ...clientMainMobiles,
        ...bufferClientIds,
        ...assignedPromoteMobiles,
      ].filter(Boolean);

      const promoteClientsPerClient = new Map<string, number>();
      const clientNeedingPromoteClients: string[] = [];

      // Count existing active promote clients per clientId using aggregation for better performance
      const promoteClientCounts = await this.promoteClientModel.aggregate([
        {
          $match: {
            clientId: { $exists: true, $ne: null },
            status: 'active',
          },
        },
        {
          $group: {
            _id: '$clientId',
            count: { $sum: 1 },
          },
        },
      ]);

      for (const result of promoteClientCounts) {
        promoteClientsPerClient.set(result._id, result.count);
      }

      for (const client of clients) {
        const assignedCount = promoteClientsPerClient.get(client.clientId) || 0;
        promoteClientsPerClient.set(client.clientId, assignedCount);

        const needed = Math.max(
          0,
          this.MAX_NEEDED_PROMOTE_CLIENTS_PER_CLIENT - assignedCount,
        );
        if (needed > 0) {
          clientNeedingPromoteClients.push(client.clientId);
        }
      }

      // Count needed promote clients for tracking only
      let totalSlotsNeeded = 0;

      // Distribute the slots across clients that need promote clients
      for (const clientId of clientNeedingPromoteClients) {
        if (totalSlotsNeeded >= this.MAX_NEW_PROMOTE_CLIENTS_PER_TRIGGER) break;

        const assignedCount = promoteClientsPerClient.get(clientId) || 0;
        const needed = Math.max(
          0,
          this.MAX_NEEDED_PROMOTE_CLIENTS_PER_CLIENT - assignedCount,
        );
        const allocatedForThisClient = Math.min(
          needed,
          this.MAX_NEW_PROMOTE_CLIENTS_PER_TRIGGER - totalSlotsNeeded,
        );

        totalSlotsNeeded += allocatedForThisClient;
      }

      this.logger.debug(
        `Promote clients per client: ${JSON.stringify(Object.fromEntries(promoteClientsPerClient))}`,
      );
      this.logger.debug(
        `Clients needing promote clients: ${clientNeedingPromoteClients.join(', ')}`,
      );
      this.logger.debug(
        `Total slots needed: ${totalSlotsNeeded} (limited to max ${this.MAX_NEW_PROMOTE_CLIENTS_PER_TRIGGER} per trigger)`,
      );

      // Get total active promote clients count for logging
      const totalActivePromoteClients =
        await this.promoteClientModel.countDocuments({ status: 'active' });
      this.logger.debug(
        `Total active promote clients: ${totalActivePromoteClients}`,
      );

      // Only proceed with creating new promote clients if we have clients that need them
      if (clientNeedingPromoteClients.length > 0 && totalSlotsNeeded > 0) {
        await this.addNewUserstoPromoteClients(
          [],
          goodIds,
          clientNeedingPromoteClients,
          promoteClientsPerClient,
        );
      } else {
        this.logger.debug(
          'No new promote clients needed - all clients have sufficient promote clients',
        );
      }
    } else {
      this.logger.warn(
        'Ignored active check promote channels as active client setup exists',
      );
    }
  }

  async addNewUserstoPromoteClients(
    badIds: string[],
    goodIds: string[],
    clientsNeedingPromoteClients: string[] = [],
    promoteClientsPerClient?: Map<string, number>,
  ) {
    const sixMonthsAgo = new Date(Date.now() - 3 * 30 * 24 * 60 * 60 * 1000)
      .toISOString()
      .split('T')[0];

    // Calculate total needed based on client requirements
    let totalNeededFromClients = 0;
    for (const clientId of clientsNeedingPromoteClients) {
      let needed = 0;
      if (promoteClientsPerClient) {
        const currentCount = promoteClientsPerClient.get(clientId) || 0;
        needed = Math.max(
          0,
          this.MAX_NEEDED_PROMOTE_CLIENTS_PER_CLIENT - currentCount,
        );
      } else {
        // Fallback to database query if map not provided - only count active
        const currentCount = await this.promoteClientModel.countDocuments({
          clientId,
          status: 'active',
        });
        needed = Math.max(
          0,
          this.MAX_NEEDED_PROMOTE_CLIENTS_PER_CLIENT - currentCount,
        );
      }
      totalNeededFromClients += needed;
    }

    // Limit to maximum 10 new promote clients per trigger
    const totalNeeded = Math.min(totalNeededFromClients, 10);

    if (totalNeeded === 0) {
      this.logger.debug(
        'No promote clients needed - all clients have sufficient promote clients or limit reached',
      );
      return;
    }

    this.logger.debug(
      `Limited to creating ${totalNeeded} new promote clients (max 10 per trigger)`,
    );

    const documents = await this.usersService.executeQuery(
      {
        mobile: { $nin: goodIds },
        expired: false,
        twoFA: false,
        lastActive: { $lt: sixMonthsAgo },
        totalChats: { $gt: 150 },
      },
      { tgId: 1 },
      totalNeeded + 5, // Get a few extra in case some fail
    );

    this.logger.debug(
      `New promote documents to be added: ${documents.length} for ${clientsNeedingPromoteClients.length} clients needing promote clients (limited to ${totalNeeded})`,
    );

    let processedCount = 0;
    const clientAssignmentTracker = new Map<string, number>();

    // Initialize tracker for clients that need promote clients
    for (const clientId of clientsNeedingPromoteClients) {
      let needed = 0;
      if (promoteClientsPerClient) {
        const currentCount = promoteClientsPerClient.get(clientId) || 0;
        needed = Math.max(
          0,
          this.MAX_NEEDED_PROMOTE_CLIENTS_PER_CLIENT - currentCount,
        );
      } else {
        // Fallback to database query if map not provided - only count active
        const currentCount = await this.promoteClientModel.countDocuments({
          clientId,
          status: 'active',
        });
        needed = Math.max(
          0,
          this.MAX_NEEDED_PROMOTE_CLIENTS_PER_CLIENT - currentCount,
        );
      }
      clientAssignmentTracker.set(clientId, needed);
    }

    while (
      processedCount <
        Math.min(totalNeeded, this.MAX_NEW_PROMOTE_CLIENTS_PER_TRIGGER) &&
      documents.length > 0 &&
      clientsNeedingPromoteClients.length > 0
    ) {
      const document = documents.shift();
      if (!document || !document.mobile || !document.tgId) {
        this.logger.warn('Invalid document found, skipping');
        continue;
      }

      // Find a client that still needs promote clients
      let targetClientId: string | null = null;
      for (const clientId of clientsNeedingPromoteClients) {
        const needed = clientAssignmentTracker.get(clientId) || 0;
        if (needed > 0) {
          targetClientId = clientId;
          break;
        }
      }

      if (!targetClientId) {
        this.logger.debug(
          'All clients have sufficient promote clients assigned',
        );
        break;
      }

      try {
        const client = await connectionManager.getClient(document.mobile, {
          autoDisconnect: false,
        });
        try {
          const hasPassword = await client.hasPassword();
          this.logger.debug(
            `hasPassword for ${document.mobile}: ${hasPassword}`,
          );
          if (!hasPassword) {
            await client.removeOtherAuths();
            await client.set2fa();
            this.logger.debug('Waiting for setting 2FA');
            await sleep(30000);
            await client.updateUsername('');
            await sleep(3000);
            await client.updatePrivacyforDeletedAccount();
            await sleep(3000);
            await client.updateProfile('Deleted Account', 'Deleted Account');
            await sleep(3000);
            await client.deleteProfilePhotos();
            const channels = await client.channelInfo(true);
            this.logger.debug(
              `Inserting Document for client ${targetClientId}`,
            );
            const promoteClient = {
              tgId: document.tgId,
              lastActive: 'today',
              mobile: document.mobile,
              availableDate: new Date(Date.now() - 24 * 60 * 60 * 1000)
                .toISOString()
                .split('T')[0],
              channels: channels.ids.length,
              clientId: targetClientId, // Assign to specific client
              status: 'active', // Set default status
              message: 'Account successfully configured as promote client', // Set initial message
              lastUsed: null, // Initially not used
            };
            await this.create(promoteClient);
            try {
              await this.usersService.update(document.tgId, { twoFA: true });
            } catch (userUpdateError) {
              this.logger.warn(
                `Failed to update user 2FA status for ${document.mobile}:`,
                userUpdateError,
              );
              // Continue anyway as this is not critical
            }

            this.logger.log(
              `=============Created PromoteClient for ${targetClientId}==============`,
            );
          } else {
            this.logger.debug(
              `Failed to Update as PromoteClient as ${document.mobile} already has Password`,
            );
            try {
              await this.usersService.update(document.tgId, { twoFA: true });
            } catch (userUpdateError) {
              this.logger.warn(
                `Failed to update user 2FA status for ${document.mobile}:`,
                userUpdateError,
              );
            }
          }

          // Update tracker and remove client from list if satisfied (regardless of success/failure)
          const currentNeeded =
            clientAssignmentTracker.get(targetClientId) || 0;
          const newNeeded = Math.max(0, currentNeeded - 1);
          clientAssignmentTracker.set(targetClientId, newNeeded);

          if (newNeeded === 0) {
            const index = clientsNeedingPromoteClients.indexOf(targetClientId);
            if (index > -1) {
              clientsNeedingPromoteClients.splice(index, 1);
            }
          }

          this.logger.debug(
            `Client ${targetClientId}: ${newNeeded} more needed, ${totalNeeded - processedCount - 1} remaining in this batch`,
          );
          processedCount++; // Always increment to prevent infinite loops
        } catch (error: any) {
          this.logger.error(
            `Error processing client ${document.mobile}: ${error.message}`,
          );
          parseError(error);
          processedCount++; // Always increment even on errors to prevent infinite loops
        } finally {
          try {
            await connectionManager.unregisterClient(document.mobile);
          } catch (unregisterError: any) {
            this.logger.error(
              `Error unregistering client ${document.mobile}: ${unregisterError.message}`,
            );
          }
        }
      } catch (error: any) {
        this.logger.error(
          `Error creating client connection for ${document.mobile}: ${error.message}`,
        );
        parseError(error);
      }
    }

    // Log completion status
    this.logger.log(
      `✅ Batch completed: Created ${processedCount} new promote clients (max ${totalNeeded} per trigger)`,
    );
    if (clientsNeedingPromoteClients.length > 0) {
      const stillNeeded = clientsNeedingPromoteClients
        .map((clientId) => {
          const needed = clientAssignmentTracker.get(clientId) || 0;
          return `${clientId}:${needed}`;
        })
        .join(', ');
      this.logger.log(`⏳ Still needed in future triggers: ${stillNeeded}`);
    } else {
      this.logger.log(`🎉 All clients now have sufficient promote clients!`);
    }
  }

  private clearAllTimeouts(): void {
    this.activeTimeouts.forEach((timeout) => {
      clearTimeout(timeout);
    });
    this.activeTimeouts.clear();
    this.logger.debug('Cleared all active timeouts');
  }

  private async cleanup(): Promise<void> {
    try {
      // Clear all timeouts
      this.clearAllTimeouts();
      this.clearMemoryCleanup();

      // Clear intervals
      this.clearJoinChannelInterval();
      this.clearLeaveChannelInterval();

      // Clear maps
      this.clearPromoteMap();
      this.clearLeaveMap();

      // Reset processing flags
      this.isJoinChannelProcessing = false;
      this.isLeaveChannelProcessing = false;

      this.logger.log('BufferClientService cleanup completed');
    } catch (error) {
      this.logger.error('Error during cleanup:', error);
    }
  }

  async onModuleDestroy() {
    this.logger.log('Cleaning up PromoteClientService resources');
    await this.cleanup();
    this.logger.log('PromoteClientService cleanup completed');
  }

  /**
   * Get promote client distribution per client for monitoring and debugging
   */
  async getPromoteClientDistribution(): Promise<{
    totalPromoteClients: number;
    unassignedPromoteClients: number;
    activePromoteClients: number;
    inactivePromoteClients: number;
    distributionPerClient: Array<{
      clientId: string;
      assignedCount: number;
      activeCount: number;
      inactiveCount: number;
      needed: number;
      status: 'sufficient' | 'needs_more';
      neverUsed: number;
      usedInLast24Hours: number;
    }>;
    summary: {
      clientsWithSufficientPromoteClients: number;
      clientsNeedingPromoteClients: number;
      totalPromoteClientsNeeded: number;
      maxPromoteClientsPerTrigger: number;
      triggersNeededToSatisfyAll: number;
    };
  }> {
    const clients = await this.clientService.findAll();

    // Get aggregated data in single queries for better performance
    const now = new Date();
    const last24Hours = new Date(now.getTime() - 24 * 60 * 60 * 1000);

    const [
      totalPromoteClients,
      unassignedPromoteClients,
      activePromoteClients,
      inactivePromoteClients,
      assignedCounts,
      activeCounts,
      inactiveCounts,
      neverUsedCounts,
      recentlyUsedCounts,
    ] = await Promise.all([
      this.promoteClientModel.countDocuments(),
      this.promoteClientModel.countDocuments({ clientId: { $exists: false } }),
      this.promoteClientModel.countDocuments({ status: 'active' }),
      this.promoteClientModel.countDocuments({ status: 'inactive' }),
      // Get assigned counts per client
      this.promoteClientModel.aggregate([
        { $match: { clientId: { $exists: true, $ne: null } } },
        { $group: { _id: '$clientId', count: { $sum: 1 } } },
      ]),
      // Get active counts per client
      this.promoteClientModel.aggregate([
        {
          $match: { clientId: { $exists: true, $ne: null }, status: 'active' },
        },
        { $group: { _id: '$clientId', count: { $sum: 1 } } },
      ]),
      // Get inactive counts per client
      this.promoteClientModel.aggregate([
        {
          $match: {
            clientId: { $exists: true, $ne: null },
            status: 'inactive',
          },
        },
        { $group: { _id: '$clientId', count: { $sum: 1 } } },
      ]),
      // Get never used counts per client
      this.promoteClientModel.aggregate([
        {
          $match: {
            clientId: { $exists: true, $ne: null },
            status: 'active',
            $or: [{ lastUsed: { $exists: false } }, { lastUsed: null }],
          },
        },
        { $group: { _id: '$clientId', count: { $sum: 1 } } },
      ]),
      // Get recently used counts per client
      this.promoteClientModel.aggregate([
        {
          $match: {
            clientId: { $exists: true, $ne: null },
            status: 'active',
            lastUsed: { $gte: last24Hours },
          },
        },
        { $group: { _id: '$clientId', count: { $sum: 1 } } },
      ]),
    ]);

    // Convert aggregation results to maps for easy lookup
    const assignedCountMap = new Map(
      assignedCounts.map((item: any) => [item._id, item.count]),
    );
    const activeCountMap = new Map(
      activeCounts.map((item: any) => [item._id, item.count]),
    );
    const inactiveCountMap = new Map(
      inactiveCounts.map((item: any) => [item._id, item.count]),
    );
    const neverUsedCountMap = new Map(
      neverUsedCounts.map((item: any) => [item._id, item.count]),
    );
    const recentlyUsedCountMap = new Map(
      recentlyUsedCounts.map((item: any) => [item._id, item.count]),
    );

    const distributionPerClient = [];
    let clientsWithSufficient = 0;
    let clientsNeedingMore = 0;
    let totalNeeded = 0;

    for (const client of clients) {
      const assignedCount = assignedCountMap.get(client.clientId) || 0;
      const activeCount = activeCountMap.get(client.clientId) || 0;
      const inactiveCount = inactiveCountMap.get(client.clientId) || 0;
      const neverUsed = neverUsedCountMap.get(client.clientId) || 0;
      const usedInLast24Hours = recentlyUsedCountMap.get(client.clientId) || 0;
      const needed = Math.max(
        0,
        this.MAX_NEEDED_PROMOTE_CLIENTS_PER_CLIENT - activeCount,
      ); // Only count active clients
      const status = needed === 0 ? 'sufficient' : 'needs_more';

      distributionPerClient.push({
        clientId: client.clientId,
        assignedCount,
        activeCount,
        inactiveCount,
        needed,
        status,
        neverUsed,
        usedInLast24Hours,
      });

      if (status === 'sufficient') {
        clientsWithSufficient++;
      } else {
        clientsNeedingMore++;
        totalNeeded += needed;
      }
    }

    const maxPerTrigger = 10;
    const triggersNeeded = Math.ceil(totalNeeded / maxPerTrigger);

    return {
      totalPromoteClients,
      unassignedPromoteClients,
      activePromoteClients,
      inactivePromoteClients,
      distributionPerClient,
      summary: {
        clientsWithSufficientPromoteClients: clientsWithSufficient,
        clientsNeedingPromoteClients: clientsNeedingMore,
        totalPromoteClientsNeeded: totalNeeded,
        maxPromoteClientsPerTrigger: maxPerTrigger,
        triggersNeededToSatisfyAll: triggersNeeded,
      },
    };
  }

  /**
   * Get all promote clients by status
   */
  async getPromoteClientsByStatus(status: string): Promise<PromoteClient[]> {
    return this.promoteClientModel.find({ status }).exec();
  }

  async getPromoteClientsWithMessages(): Promise<
    Array<{
      mobile: string;
      status: string;
      message: string;
      clientId?: string;
      lastUsed?: Date;
    }>
  > {
    return this.promoteClientModel
      .find({}, { mobile: 1, status: 1, message: 1, clientId: 1, lastUsed: 1 })
      .exec();
  }

  async getLeastRecentlyUsedPromoteClients(
    clientId: string,
    limit: number = 1,
  ): Promise<PromoteClient[]> {
    return this.promoteClientModel
      .find({ clientId, status: 'active' })
      .sort({ lastUsed: 1, _id: 1 }) // Sort by lastUsed ascending (oldest first), then by _id for consistency
      .limit(limit)
      .exec();
  }

  /**
   * Get next available promote client for a specific client (round-robin based on lastUsed)
   */
  async getNextAvailablePromoteClient(
    clientId: string,
  ): Promise<PromoteClient | null> {
    const clients = await this.getLeastRecentlyUsedPromoteClients(clientId, 1);
    return clients.length > 0 ? clients[0] : null;
  }

  /**
   * Get promote clients that haven't been used for a specified time period
   */
  async getUnusedPromoteClients(
    hoursAgo: number = 24,
    clientId?: string,
  ): Promise<PromoteClient[]> {
    const cutoffDate = new Date(Date.now() - hoursAgo * 60 * 60 * 1000);
    const filter: any = {
      status: 'active',
      $or: [
        { lastUsed: { $lt: cutoffDate } },
        { lastUsed: { $exists: false } },
        { lastUsed: null },
      ],
    };

    if (clientId) {
      filter.clientId = clientId;
    }

    return this.promoteClientModel.find(filter).exec();
  }

  /**
   * Get usage statistics for promote clients
   */
  async getUsageStatistics(clientId?: string): Promise<{
    totalClients: number;
    neverUsed: number;
    usedInLast24Hours: number;
    usedInLastWeek: number;
    averageUsageGap: number;
  }> {
    const filter: any = { status: 'active' };
    if (clientId) {
      filter.clientId = clientId;
    }

    const now = new Date();
    const last24Hours = new Date(now.getTime() - 24 * 60 * 60 * 1000);
    const lastWeek = new Date(now.getTime() - 7 * 24 * 60 * 60 * 1000);

    const [
      totalClients,
      neverUsed,
      usedInLast24Hours,
      usedInLastWeek,
      allClients,
    ] = await Promise.all([
      this.promoteClientModel.countDocuments(filter),
      this.promoteClientModel.countDocuments({
        ...filter,
        $or: [{ lastUsed: { $exists: false } }, { lastUsed: null }],
      }),
      this.promoteClientModel.countDocuments({
        ...filter,
        lastUsed: { $gte: last24Hours },
      }),
      this.promoteClientModel.countDocuments({
        ...filter,
        lastUsed: { $gte: lastWeek },
      }),
      this.promoteClientModel
        .find(filter, { lastUsed: 1, createdAt: 1 })
        .exec(),
    ]);

    // Calculate average usage gap
    let totalGap = 0;
    let gapCount = 0;

    for (const client of allClients) {
      if (client.lastUsed) {
        const gap = now.getTime() - new Date(client.lastUsed).getTime();
        totalGap += gap;
        gapCount++;
      }
    }

    const averageUsageGap =
      gapCount > 0 ? totalGap / gapCount / (60 * 60 * 1000) : 0; // in hours

    return {
      totalClients,
      neverUsed,
      usedInLast24Hours,
      usedInLastWeek,
      averageUsageGap,
    };
  }
  private createTimeout(callback: () => void, delay: number): NodeJS.Timeout {
    const timeout = setTimeout(() => {
      this.activeTimeouts.delete(timeout);
      callback();
    }, delay);
    this.activeTimeouts.add(timeout);
    return timeout;
  }
}<|MERGE_RESOLUTION|>--- conflicted
+++ resolved
@@ -1,23 +1,23 @@
 import { ChannelsService } from '../channels/channels.service';
 import { Channel } from '../channels/schemas/channel.schema';
 import {
-  BadRequestException,
-  ConflictException,
-  HttpException,
-  Inject,
-  Injectable,
-  InternalServerErrorException,
-  Logger,
-  NotFoundException,
-  OnModuleDestroy,
-  forwardRef,
+    BadRequestException,
+    ConflictException,
+    HttpException,
+    Inject,
+    Injectable,
+    InternalServerErrorException,
+    Logger,
+    NotFoundException,
+    OnModuleDestroy,
+    forwardRef,
 } from '@nestjs/common';
 import { InjectModel } from '@nestjs/mongoose';
 import { Model } from 'mongoose';
 import { CreatePromoteClientDto } from './dto/create-promote-client.dto';
 import {
-  PromoteClient,
-  PromoteClientDocument,
+    PromoteClient,
+    PromoteClientDocument,
 } from './schemas/promote-client.schema';
 import { TelegramService } from '../Telegram/Telegram.service';
 import { sleep } from 'telegram/Helpers';
@@ -29,914 +29,1306 @@
 import { parseError } from '../../utils/parseError';
 import { fetchWithTimeout } from '../../utils/fetchWithTimeout';
 import { notifbot } from '../../utils/logbots';
-<<<<<<< HEAD
 import { connectionManager } from '../Telegram/utils/connection-manager'
 import { SessionService } from '../session-manager';
-=======
-import { connectionManager } from '../Telegram/utils/connection-manager';
 import { contains } from '../../utils';
->>>>>>> 41fba09c
 @Injectable()
 export class PromoteClientService implements OnModuleDestroy {
-  private readonly logger = new Logger(PromoteClientService.name);
-  private joinChannelMap: Map<string, Channel[]> = new Map();
-  private joinChannelIntervalId: NodeJS.Timeout | null = null;
-  private leaveChannelMap: Map<string, string[]> = new Map();
-  private leaveChannelIntervalId: NodeJS.Timeout | null = null;
-  private isLeaveChannelProcessing: boolean = false;
-  private isJoinChannelProcessing: boolean = false;
-  private activeTimeouts: Set<NodeJS.Timeout> = new Set();
-  private readonly JOIN_CHANNEL_INTERVAL = 4 * 60 * 1000; // 4 minutes - increased for CPU performance
-  private readonly LEAVE_CHANNEL_INTERVAL = 60 * 1000; // 1 minute - increased for CPU performance
-  private readonly LEAVE_CHANNEL_BATCH_SIZE = 10;
-  private readonly MAX_NEW_PROMOTE_CLIENTS_PER_TRIGGER = 10; // Rate limiting constant
-  private readonly MAX_NEEDED_PROMOTE_CLIENTS_PER_CLIENT = 12; // Max promote clients per client
-  private readonly MAX_MAP_SIZE = 100; // Prevent unbounded Map growth
-  private readonly CHANNEL_PROCESSING_DELAY = 10000; // 10 seconds between channel operations
-  private readonly CLEANUP_INTERVAL = 10 * 60 * 1000; // 10 minutes
-  private cleanupIntervalId: NodeJS.Timeout | null = null;
-  constructor(
-    @InjectModel(PromoteClient.name)
-    private promoteClientModel: Model<PromoteClientDocument>,
-    @Inject(forwardRef(() => TelegramService))
-    private telegramService: TelegramService,
-    @Inject(forwardRef(() => UsersService))
-    private usersService: UsersService,
-    @Inject(forwardRef(() => ActiveChannelsService))
-    private activeChannelsService: ActiveChannelsService,
-    @Inject(forwardRef(() => ClientService))
-    private clientService: ClientService,
-    @Inject(forwardRef(() => ChannelsService))
-    private channelsService: ChannelsService,
-    @Inject(forwardRef(() => BufferClientService))
-    private bufferClientService: BufferClientService,
-  ) {}
-
-  private checkMemoryHealth(): void {
-    const memoryStats = {
-      joinMapSize: this.joinChannelMap.size,
-      leaveMapSize: this.leaveChannelMap.size,
-      activeTimeouts: this.activeTimeouts.size,
-      isJoinProcessing: this.isJoinChannelProcessing,
-      isLeaveProcessing: this.isLeaveChannelProcessing,
-    };
-
-    this.logger.debug('Memory health check:', memoryStats);
-
-    // Emergency cleanup if memory usage is too high
-    if (memoryStats.joinMapSize > this.MAX_MAP_SIZE * 0.9) {
-      this.logger.warn(
-        'Join map approaching memory limit, performing emergency cleanup',
-      );
-      this.performMemoryCleanup();
-    }
-
-    if (memoryStats.leaveMapSize > this.MAX_MAP_SIZE * 0.9) {
-      this.logger.warn(
-        'Leave map approaching memory limit, performing emergency cleanup',
-      );
-      this.performMemoryCleanup();
-    }
-  }
-
-  private startMemoryCleanup(): void {
-    this.cleanupIntervalId = setInterval(() => {
-      this.performMemoryCleanup();
-    }, this.CLEANUP_INTERVAL);
-
-    this.activeTimeouts.add(this.cleanupIntervalId);
-  }
-
-  private clearMemoryCleanup(): void {
-    if (this.cleanupIntervalId) {
-      clearInterval(this.cleanupIntervalId);
-      this.activeTimeouts.delete(this.cleanupIntervalId);
-      this.cleanupIntervalId = null;
-    }
-  }
-
-  private performMemoryCleanup(): void {
-    try {
-      // Clean up empty entries in joinChannelMap
-      for (const [mobile, channels] of this.joinChannelMap.entries()) {
-        if (!channels || channels.length === 0) {
-          console.log(
-            `Cleaning up joinChannelMap entry for mobile: ${mobile} as channels : ${channels}`,
-          );
-          this.joinChannelMap.delete(mobile);
-        }
-      }
-
-      // Clean up empty entries in leaveChannelMap
-      for (const [mobile, channels] of this.leaveChannelMap.entries()) {
-        if (!channels || channels.length === 0) {
-          console.log(
-            `Cleaning up leaveChannelMap entry for mobile: ${mobile} as channels : ${channels}`,
-          );
-          this.leaveChannelMap.delete(mobile);
-        }
-      }
-
-      // Prevent Map growth beyond reasonable limits
-      if (this.joinChannelMap.size > this.MAX_MAP_SIZE) {
-        const keysToRemove = Array.from(this.joinChannelMap.keys()).slice(
-          this.MAX_MAP_SIZE,
+    private readonly logger = new Logger(PromoteClientService.name);
+    private joinChannelMap: Map<string, Channel[]> = new Map();
+    private joinChannelIntervalId: NodeJS.Timeout | null = null;
+    private leaveChannelMap: Map<string, string[]> = new Map();
+    private leaveChannelIntervalId: NodeJS.Timeout | null = null;
+    private isLeaveChannelProcessing: boolean = false;
+    private isJoinChannelProcessing: boolean = false;
+    private activeTimeouts: Set<NodeJS.Timeout> = new Set();
+    private readonly JOIN_CHANNEL_INTERVAL = 4 * 60 * 1000; // 4 minutes - increased for CPU performance
+    private readonly LEAVE_CHANNEL_INTERVAL = 60 * 1000; // 1 minute - increased for CPU performance
+    private readonly LEAVE_CHANNEL_BATCH_SIZE = 10;
+    private readonly MAX_NEW_PROMOTE_CLIENTS_PER_TRIGGER = 10; // Rate limiting constant
+    private readonly MAX_NEEDED_PROMOTE_CLIENTS_PER_CLIENT = 12; // Max promote clients per client
+    private readonly MAX_MAP_SIZE = 100; // Prevent unbounded Map growth
+    private readonly CHANNEL_PROCESSING_DELAY = 10000; // 10 seconds between channel operations
+    private readonly CLEANUP_INTERVAL = 10 * 60 * 1000; // 10 minutes
+    private cleanupIntervalId: NodeJS.Timeout | null = null;
+    constructor(
+        @InjectModel(PromoteClient.name)
+        private promoteClientModel: Model<PromoteClientDocument>,
+        @Inject(forwardRef(() => TelegramService))
+        private telegramService: TelegramService,
+        @Inject(forwardRef(() => UsersService))
+        private usersService: UsersService,
+        @Inject(forwardRef(() => ActiveChannelsService))
+        private activeChannelsService: ActiveChannelsService,
+        @Inject(forwardRef(() => ClientService))
+        private clientService: ClientService,
+        @Inject(forwardRef(() => ChannelsService))
+        private channelsService: ChannelsService,
+        @Inject(forwardRef(() => BufferClientService))
+        private bufferClientService: BufferClientService,
+        @Inject(forwardRef(() => SessionService))
+        private sessionService: SessionService,
+    ) { }
+
+    private checkMemoryHealth(): void {
+        const memoryStats = {
+            joinMapSize: this.joinChannelMap.size,
+            leaveMapSize: this.leaveChannelMap.size,
+            activeTimeouts: this.activeTimeouts.size,
+            isJoinProcessing: this.isJoinChannelProcessing,
+            isLeaveProcessing: this.isLeaveChannelProcessing,
+        };
+
+        this.logger.debug('Memory health check:', memoryStats);
+
+        // Emergency cleanup if memory usage is too high
+        if (memoryStats.joinMapSize > this.MAX_MAP_SIZE * 0.9) {
+            this.logger.warn(
+                'Join map approaching memory limit, performing emergency cleanup',
+            );
+            this.performMemoryCleanup();
+        }
+
+        if (memoryStats.leaveMapSize > this.MAX_MAP_SIZE * 0.9) {
+            this.logger.warn(
+                'Leave map approaching memory limit, performing emergency cleanup',
+            );
+            this.performMemoryCleanup();
+        }
+    }
+
+    private startMemoryCleanup(): void {
+        this.cleanupIntervalId = setInterval(() => {
+            this.performMemoryCleanup();
+        }, this.CLEANUP_INTERVAL);
+
+        this.activeTimeouts.add(this.cleanupIntervalId);
+    }
+
+    private clearMemoryCleanup(): void {
+        if (this.cleanupIntervalId) {
+            clearInterval(this.cleanupIntervalId);
+            this.activeTimeouts.delete(this.cleanupIntervalId);
+            this.cleanupIntervalId = null;
+        }
+    }
+
+    private performMemoryCleanup(): void {
+        try {
+            // Clean up empty entries in joinChannelMap
+            for (const [mobile, channels] of this.joinChannelMap.entries()) {
+                if (!channels || channels.length === 0) {
+                    console.log(
+                        `Cleaning up joinChannelMap entry for mobile: ${mobile} as channels : ${channels}`,
+                    );
+                    this.joinChannelMap.delete(mobile);
+                }
+            }
+
+            // Clean up empty entries in leaveChannelMap
+            for (const [mobile, channels] of this.leaveChannelMap.entries()) {
+                if (!channels || channels.length === 0) {
+                    console.log(
+                        `Cleaning up leaveChannelMap entry for mobile: ${mobile} as channels : ${channels}`,
+                    );
+                    this.leaveChannelMap.delete(mobile);
+                }
+            }
+
+            // Prevent Map growth beyond reasonable limits
+            if (this.joinChannelMap.size > this.MAX_MAP_SIZE) {
+                const keysToRemove = Array.from(this.joinChannelMap.keys()).slice(
+                    this.MAX_MAP_SIZE,
+                );
+                keysToRemove.forEach((key) => this.joinChannelMap.delete(key));
+                this.logger.warn(
+                    `Cleaned up ${keysToRemove.length} entries from joinChannelMap to prevent memory leak`,
+                );
+            }
+
+            if (this.leaveChannelMap.size > this.MAX_MAP_SIZE) {
+                const keysToRemove = Array.from(this.leaveChannelMap.keys()).slice(
+                    this.MAX_MAP_SIZE,
+                );
+                keysToRemove.forEach((key) => this.leaveChannelMap.delete(key));
+                this.logger.warn(
+                    `Cleaned up ${keysToRemove.length} entries from leaveChannelMap to prevent memory leak`,
+                );
+            }
+
+            this.logger.debug(
+                `Map Memory Check completed. Maps sizes - Join: ${this.joinChannelMap.size}, Leave: ${this.leaveChannelMap.size}, Active timeouts: ${this.activeTimeouts.size}`,
+            );
+        } catch (error) {
+            this.logger.error('Error during memory cleanup:', error);
+        }
+    }
+    async create(promoteClient: CreatePromoteClientDto): Promise<PromoteClient> {
+        // Set default values if not provided
+        const promoteClientData = {
+            ...promoteClient,
+            status: promoteClient.status || 'active',
+            message: promoteClient.message || 'Account is functioning properly',
+        };
+        const newUser = new this.promoteClientModel(promoteClientData);
+        return newUser.save();
+    }
+
+    async findAll(statusFilter?: string): Promise<PromoteClient[]> {
+        const filter = statusFilter ? { status: statusFilter } : {};
+        return this.promoteClientModel.find(filter).exec();
+    }
+
+    async findOne(
+        mobile: string,
+        throwErr: boolean = true,
+    ): Promise<PromoteClient> {
+        const user = (
+            await this.promoteClientModel.findOne({ mobile }).exec()
+        )?.toJSON();
+        if (!user && throwErr) {
+            throw new NotFoundException(
+                `PromoteClient with mobile ${mobile} not found`,
+            );
+        }
+        return user;
+    }
+
+    async update(
+        mobile: string,
+        updateClientDto: UpdatePromoteClientDto,
+    ): Promise<PromoteClient> {
+        const updatedUser = await this.promoteClientModel
+            .findOneAndUpdate(
+                { mobile },
+                { $set: updateClientDto },
+                { new: true, returnDocument: 'after' },
+            )
+            .exec();
+
+        if (!updatedUser) {
+            throw new NotFoundException(`User with mobile ${mobile} not found`);
+        }
+
+        return updatedUser;
+    }
+
+    async updateStatus(
+        mobile: string,
+        status: string,
+        message?: string,
+    ): Promise<PromoteClient> {
+        const updateData: any = { status };
+        if (message) {
+            updateData.message = message;
+        }
+
+        return this.update(mobile, updateData);
+    }
+
+    async updateLastUsed(mobile: string): Promise<PromoteClient> {
+        return this.update(mobile, { lastUsed: new Date() });
+    }
+
+    async markAsUsed(mobile: string, message?: string): Promise<PromoteClient> {
+        const updateData: any = { lastUsed: new Date() };
+        if (message) {
+            updateData.message = message;
+        }
+
+        return this.update(mobile, updateData);
+    }
+
+    async markAsInactive(mobile: string, reason: string): Promise<PromoteClient> {
+        return this.updateStatus(mobile, 'inactive', reason);
+    }
+
+    async markAsActive(
+        mobile: string,
+        message: string = 'Account is functioning properly',
+    ): Promise<PromoteClient> {
+        return this.updateStatus(mobile, 'active', message);
+    }
+
+    async createOrUpdate(
+        mobile: string,
+        createOrUpdateUserDto: CreatePromoteClientDto | UpdatePromoteClientDto,
+    ): Promise<PromoteClient> {
+        const existingUser = (
+            await this.promoteClientModel.findOne({ mobile }).exec()
+        )?.toJSON();
+        if (existingUser) {
+            this.logger.debug('Updating existing promote client');
+            return this.update(
+                existingUser.mobile,
+                createOrUpdateUserDto as UpdatePromoteClientDto,
+            );
+        } else {
+            this.logger.debug('Creating new promote client');
+            return this.create(createOrUpdateUserDto as CreatePromoteClientDto);
+        }
+    }
+
+    async remove(mobile: string): Promise<void> {
+        try {
+            this.logger.log(`Removing PromoteClient with mobile: ${mobile}`);
+
+            const deleteResult = await this.promoteClientModel
+                .deleteOne({ mobile })
+                .exec();
+
+            if (deleteResult.deletedCount === 0) {
+                throw new NotFoundException(
+                    `PromoteClient with mobile ${mobile} not found`,
+                );
+            }
+
+            await fetchWithTimeout(
+                `${notifbot()}&text=${encodeURIComponent(`Deleting Promote Client : ${mobile}`)}`,
+            );
+        } catch (error) {
+            if (error instanceof NotFoundException) {
+                throw error;
+            }
+            const errorDetails = parseError(error);
+            this.logger.error(
+                `Error removing PromoteClient with mobile ${mobile}: ${errorDetails.message}`,
+            );
+            throw new HttpException(errorDetails.message, errorDetails.status);
+        }
+        this.logger.log(`PromoteClient with mobile ${mobile} removed successfully`);
+    }
+    async search(filter: any): Promise<PromoteClient[]> {
+        this.logger.debug(`Search filter: ${JSON.stringify(filter)}`);
+        if (filter.firstName) {
+            filter.firstName = { $regex: new RegExp(filter.firstName, 'i') };
+        }
+        this.logger.debug(`Modified filter: ${JSON.stringify(filter)}`);
+        return this.promoteClientModel.find(filter).exec();
+    }
+
+    async executeQuery(
+        query: any,
+        sort?: any,
+        limit?: number,
+        skip?: number,
+    ): Promise<PromoteClient[]> {
+        try {
+            if (!query) {
+                throw new BadRequestException('Query is invalid.');
+            }
+            const queryExec = this.promoteClientModel.find(query);
+            if (sort) {
+                queryExec.sort(sort);
+            }
+
+            if (limit) {
+                queryExec.limit(limit);
+            }
+
+            if (skip) {
+                queryExec.skip(skip);
+            }
+
+            return await queryExec.exec();
+        } catch (error) {
+            throw new InternalServerErrorException(error.message);
+        }
+    }
+
+    removeFromPromoteMap(key: string) {
+        const deleted = this.joinChannelMap.delete(key);
+        if (deleted) {
+            this.logger.debug(`Removed ${key} from join channel map`);
+        }
+    }
+
+    /**
+     * Enhanced cleanup method that handles all memory leaks
+     */
+    clearPromoteMap() {
+        this.logger.debug('PromoteMap cleared');
+        this.joinChannelMap.clear();
+        this.clearJoinChannelInterval();
+    }
+
+    async updateInfo() {
+        const clients = await this.promoteClientModel
+            .find({
+                status: 'active',
+            })
+            .sort({ channels: 1 });
+
+        for (const client of clients) {
+            const mobile = client.mobile;
+            try {
+                this.logger.debug(`Updating info for client: ${mobile}`);
+                const telegramClient = await connectionManager.getClient(mobile, {
+                    autoDisconnect: false,
+                    handler: false,
+                });
+                const channels = await telegramClient.channelInfo(true);
+                this.logger.debug(
+                    `${mobile}: Found ${channels.ids.length} existing channels`,
+                );
+                await this.update(mobile, { channels: channels.ids.length });
+                await connectionManager.unregisterClient(mobile);
+                await sleep(2000);
+            } catch (error) {
+                const errorDetails = parseError(error);
+                await this.markAsInactive(mobile, `${errorDetails.message}`);
+                this.logger.error(
+                    `Error updating info for client ${client.mobile}:`,
+                    errorDetails,
+                );
+            }
+        }
+    }
+
+    async joinchannelForPromoteClients(
+        skipExisting: boolean = true,
+    ): Promise<string> {
+        if (this.telegramService.getActiveClientSetup()) {
+            this.logger.warn(
+                'Active client setup exists, skipping promotion process',
+            );
+            return 'Active client setup exists, skipping promotion';
+        }
+
+        this.logger.log('Starting join channel process');
+        this.joinChannelMap.clear();
+        this.leaveChannelMap.clear();
+        this.clearJoinChannelInterval();
+        this.clearLeaveChannelInterval();
+
+        // Longer initial delay to reduce CPU spike
+        await sleep(3000);
+
+        try {
+            const existingKeys = skipExisting
+                ? []
+                : Array.from(this.joinChannelMap.keys());
+
+            // Reduced limit for sequential processing
+            const clients = await this.promoteClientModel
+                .find({
+                    channels: { $lt: 350 },
+                    mobile: { $nin: existingKeys },
+                    status: 'active',
+                })
+                .sort({ channels: 1 })
+                .limit(16);
+
+            this.logger.debug(
+                `Found ${clients.length} clients to process for joining channels`,
+            );
+
+            const joinSet = new Set<string>();
+            const leaveSet = new Set<string>();
+            let successCount = 0;
+            let failCount = 0;
+
+            // Sequential processing with proper delays
+            for (let i = 0; i < clients.length; i++) {
+                const document = clients[i];
+                const mobile = document.mobile;
+
+                this.logger.debug(
+                    `Processing client ${i + 1}/${clients.length}: ${mobile}`,
+                );
+
+                try {
+                    const client = await connectionManager.getClient(mobile, {
+                        autoDisconnect: false,
+                        handler: false,
+                    });
+
+                    // Add delay before channel info retrieval
+                    await sleep(2000);
+                    const channels = await client.channelInfo(true);
+                    this.logger.debug(
+                        `${mobile}: Found ${channels.ids.length} existing channels`,
+                    );
+                    await this.update(mobile, { channels: channels.ids.length });
+
+                    if (channels.canSendFalseCount < 10) {
+                        const excludedIds = channels.ids;
+                        const channelLimit = 150;
+
+                        // Add delay before channel retrieval
+                        await sleep(1500);
+                        const result =
+                            channels.ids.length < 220
+                                ? await this.channelsService.getActiveChannels(
+                                    channelLimit,
+                                    0,
+                                    excludedIds,
+                                )
+                                : await this.activeChannelsService.getActiveChannels(
+                                    channelLimit,
+                                    0,
+                                    excludedIds,
+                                );
+
+                        if (!this.joinChannelMap.has(mobile)) {
+                            this.joinChannelMap.set(mobile, result);
+                            joinSet.add(mobile);
+                        } else {
+                            this.logger.debug(
+                                `${mobile}: Already in join queue, skipping re-add`,
+                            );
+                        }
+                    } else {
+                        this.logger.debug(
+                            `${mobile}: Too many blocked channels (${channels.canSendFalseCount}), preparing for leave`,
+                        );
+                        if (!this.leaveChannelMap.has(mobile)) {
+                            this.leaveChannelMap.set(mobile, channels.canSendFalseChats);
+                            leaveSet.add(mobile);
+                        } else {
+                            this.logger.debug(
+                                `${mobile}: Already in leave queue, skipping re-add`,
+                            );
+                        }
+                    }
+
+                    successCount++;
+                } catch (error) {
+                    failCount++;
+                    const errorDetails = parseError(error);
+                    this.logger.error(`Error processing client ${mobile}:`, errorDetails);
+
+                    const errorMsg =
+                        error?.errorMessage || errorDetails?.message || 'Unknown error';
+
+                    if (
+                        contains(errorDetails.message, [
+                            'SESSION_REVOKED',
+                            'AUTH_KEY_UNREGISTERED',
+                            'USER_DEACTIVATED',
+                            'USER_DEACTIVATED_BAN',
+                            'FROZEN_METHOD_INVALID',
+                        ])
+                    ) {
+                        this.logger.warn(
+                            `${mobile}: Fatal session error (${errorMsg}), marking as inactive and removing`,
+                        );
+                        try {
+                            await this.markAsInactive(mobile, `Session error: ${errorMsg}`);
+                            await sleep(1000); // Delay after status update
+                        } catch (statusUpdateError) {
+                            this.logger.error(
+                                `Failed to update status for ${mobile}:`,
+                                statusUpdateError,
+                            );
+                        }
+
+                        await sleep(1000); // Delay before removal
+                        await this.remove(mobile);
+                    } else {
+                        this.logger.warn(
+                            `${mobile}: Non-fatal error encountered, will retry later`,
+                        );
+                    }
+                } finally {
+                    // Ensure client cleanup with proper delay
+                    try {
+                        await connectionManager.unregisterClient(mobile);
+                    } catch (cleanupError) {
+                        this.logger.warn(
+                            `Error during client cleanup for ${mobile}:`,
+                            cleanupError,
+                        );
+                    }
+                    await sleep(5000);
+                }
+            }
+
+            // Add delay before starting queues
+            await sleep(3000);
+
+            if (joinSet.size > 0) {
+                this.startMemoryCleanup();
+                this.logger.debug(
+                    `Starting join queue for ${joinSet.size} buffer clients`,
+                );
+                this.createTimeout(() => this.joinChannelQueue(), 2000); // Delayed start
+            }
+
+            if (leaveSet.size > 0) {
+                this.logger.debug(
+                    `Starting leave queue for ${leaveSet.size} buffer clients`,
+                );
+                this.createTimeout(() => this.leaveChannelQueue(), 5000); // Delayed start
+            }
+
+            this.logger.log(
+                `Join channel process completed for ${clients.length} clients (Success: ${successCount}, Failed: ${failCount})`,
+            );
+            return `Initiated Joining channels for ${joinSet.size} | Queued for leave: ${leaveSet.size}`;
+        } catch (error) {
+            this.logger.error(
+                'Unexpected error during joinchannelForPromoteClients:',
+                error,
+            );
+            this.clearJoinChannelInterval();
+            this.clearLeaveChannelInterval();
+            throw new Error('Failed to initiate channel joining process');
+        }
+    }
+
+    async joinChannelQueue() {
+        this.logger.debug('Attempting to start join channel queue');
+        if (this.isJoinChannelProcessing) {
+            this.logger.warn('Join channel process is already running');
+            return;
+        }
+
+        const existingKeys = Array.from(this.joinChannelMap.keys());
+        if (existingKeys.length === 0) {
+            this.logger.debug('No channels to join, not starting queue');
+            return;
+        }
+
+        // Perform memory health check
+        this.checkMemoryHealth();
+
+        // Start interval if not already running
+        if (!this.joinChannelIntervalId) {
+            this.logger.debug('Starting join channel interval');
+            this.joinChannelIntervalId = setInterval(async () => {
+                await this.processJoinChannelInterval();
+            }, this.JOIN_CHANNEL_INTERVAL);
+            this.activeTimeouts.add(this.joinChannelIntervalId);
+            await this.processJoinChannelInterval();
+        } else {
+            this.logger.warn('Join channel interval is already running');
+        }
+    }
+
+    private async processJoinChannelInterval() {
+        if (this.isJoinChannelProcessing) {
+            this.logger.debug(
+                'Join channel process already running, skipping interval',
+            );
+            return;
+        }
+
+        const existingKeys = Array.from(this.joinChannelMap.keys());
+        if (existingKeys.length === 0) {
+            this.logger.debug('No channels to join, clearing interval');
+            this.clearJoinChannelInterval();
+            return;
+        }
+
+        this.isJoinChannelProcessing = true;
+
+        try {
+            await this.processJoinChannelSequentially();
+        } catch (error) {
+            this.logger.error('Error in join channel queue', error);
+        } finally {
+            this.isJoinChannelProcessing = false;
+
+            // Clear interval if no more items to process
+            if (this.joinChannelMap.size === 0) {
+                this.logger.debug('No more channels to join, clearing interval');
+                this.clearJoinChannelInterval();
+            }
+        }
+    }
+
+    private async processJoinChannelSequentially() {
+        const keys = Array.from(this.joinChannelMap.keys());
+        this.logger.debug(
+            `Processing join channel queue sequentially for ${keys.length} clients`,
         );
-        keysToRemove.forEach((key) => this.joinChannelMap.delete(key));
-        this.logger.warn(
-          `Cleaned up ${keysToRemove.length} entries from joinChannelMap to prevent memory leak`,
+
+        for (let i = 0; i < keys.length; i++) {
+            const mobile = keys[i];
+            let currentChannel: Channel | null = null;
+
+            try {
+                const channels = this.joinChannelMap.get(mobile);
+                if (!channels || channels.length === 0) {
+                    this.logger.debug(
+                        `No more channels to join for ${mobile}, removing from queue`,
+                    );
+                    this.removeFromPromoteMap(mobile);
+                    continue;
+                }
+
+                currentChannel = channels.shift();
+                this.logger.debug(
+                    `${mobile} has ${channels.length} pending channels to join, processing: @${currentChannel.username}`,
+                );
+                this.joinChannelMap.set(mobile, channels);
+                await this.telegramService.tryJoiningChannel(mobile, currentChannel);
+            } catch (error: any) {
+                const errorDetails = parseError(
+                    error,
+                    `${mobile} ${currentChannel ? `@${currentChannel.username}` : ''} Join Channel Error: `,
+                    false,
+                );
+                this.logger.error(
+                    `Error joining channel for ${mobile}: ${error.message}`,
+                );
+
+                if (
+                    errorDetails.error === 'FloodWaitError' ||
+                    error.errorMessage === 'CHANNELS_TOO_MUCH'
+                ) {
+                    this.logger.warn(
+                        `${mobile} has FloodWaitError or joined too many channels, removing from queue`,
+                    );
+                    this.removeFromPromoteMap(mobile);
+
+                    try {
+                        await sleep(2000);
+                        const channelsInfo = await this.telegramService.getChannelInfo(
+                            mobile,
+                            true,
+                        );
+                        await this.update(mobile, { channels: channelsInfo.ids.length });
+                    } catch (updateError) {
+                        this.logger.error(
+                            `Error updating channel count for ${mobile}:`,
+                            updateError,
+                        );
+                    }
+                }
+
+                if (
+                    contains(errorDetails.message, [
+                        'SESSION_REVOKED',
+                        'AUTH_KEY_UNREGISTERED',
+                        'USER_DEACTIVATED',
+                        'USER_DEACTIVATED_BAN',
+                        'FROZEN_METHOD_INVALID',
+                    ])
+                ) {
+                    this.logger.error(`Session invalid for ${mobile}, removing client`);
+                    this.removeFromPromoteMap(mobile);
+                    try {
+                        await this.remove(mobile);
+                        await sleep(2000);
+                    } catch (removeError) {
+                        this.logger.error(`Error removing client ${mobile}:`, removeError);
+                    }
+                }
+            } finally {
+                try {
+                    await connectionManager.unregisterClient(mobile);
+                } catch (unregisterError) {
+                    this.logger.error(
+                        `Error unregistering client ${mobile}:`,
+                        unregisterError,
+                    );
+                }
+
+                // Add delay between channel processing operations
+                if (
+                    i < keys.length - 1 ||
+                    this.joinChannelMap.get(mobile)?.length > 0
+                ) {
+                    console.log(
+                        `Sleeping for ${this.CHANNEL_PROCESSING_DELAY} before continuing with next Mobile`,
+                    );
+                    await sleep(this.CHANNEL_PROCESSING_DELAY);
+                } else {
+                    console.log(`Not Sleeping before continuing with next Mobile`);
+                }
+            }
+        }
+    }
+
+    clearJoinChannelInterval() {
+        if (this.joinChannelIntervalId) {
+            this.logger.debug(
+                `Clearing join channel interval: ${this.joinChannelIntervalId}`,
+            );
+            clearInterval(this.joinChannelIntervalId);
+            this.activeTimeouts.delete(this.joinChannelIntervalId);
+            this.joinChannelIntervalId = null;
+        }
+        this.isJoinChannelProcessing = false;
+        this.logger.debug('Join channel processing cleared and flag reset');
+    }
+
+    removeFromLeaveMap(key: string) {
+        this.leaveChannelMap.delete(key);
+        if (this.leaveChannelMap.size === 0) {
+            this.clearLeaveChannelInterval();
+        }
+    }
+
+    clearLeaveMap() {
+        const mapSize = this.leaveChannelMap.size;
+        this.leaveChannelMap.clear();
+        this.clearLeaveChannelInterval();
+        this.logger.debug(`LeaveMap cleared, removed ${mapSize} entries`);
+    }
+
+    async leaveChannelQueue() {
+        this.logger.debug('Attempting to start leave channel queue');
+        if (this.isLeaveChannelProcessing) {
+            this.logger.warn('Leave channel process is already running');
+            return;
+        }
+
+        const existingKeys = Array.from(this.leaveChannelMap.keys());
+        if (existingKeys.length === 0) {
+            this.logger.debug('No channels to leave, not starting queue');
+            return;
+        }
+
+        // Perform memory health check
+        this.checkMemoryHealth();
+
+        // Start interval if not already running
+        if (!this.leaveChannelIntervalId) {
+            this.logger.debug('Starting leave channel interval');
+            this.leaveChannelIntervalId = setInterval(async () => {
+                await this.processLeaveChannelInterval();
+            }, this.LEAVE_CHANNEL_INTERVAL);
+            this.activeTimeouts.add(this.leaveChannelIntervalId);
+            await this.processLeaveChannelInterval();
+        } else {
+            this.logger.warn('Leave channel interval is already running');
+        }
+    }
+
+    private async processLeaveChannelInterval() {
+        if (this.isLeaveChannelProcessing) {
+            this.logger.debug(
+                'Leave channel process already running, skipping interval',
+            );
+            return;
+        }
+
+        const existingKeys = Array.from(this.leaveChannelMap.keys());
+        if (existingKeys.length === 0) {
+            this.logger.debug('No channels to leave, clearing interval');
+            this.clearLeaveChannelInterval();
+            return;
+        }
+
+        this.isLeaveChannelProcessing = true;
+
+        try {
+            await this.processLeaveChannelSequentially();
+        } catch (error) {
+            this.logger.error('Error in leave channel queue', error);
+        } finally {
+            this.isLeaveChannelProcessing = false;
+
+            // Clear interval if no more items to process
+            if (this.leaveChannelMap.size === 0) {
+                this.logger.debug('No more channels to leave, clearing interval');
+                this.clearLeaveChannelInterval();
+            }
+        }
+    }
+
+    private async processLeaveChannelSequentially() {
+        const keys = Array.from(this.leaveChannelMap.keys());
+        this.logger.debug(
+            `Processing leave channel queue sequentially for ${keys.length} clients`,
         );
-      }
-
-      if (this.leaveChannelMap.size > this.MAX_MAP_SIZE) {
-        const keysToRemove = Array.from(this.leaveChannelMap.keys()).slice(
-          this.MAX_MAP_SIZE,
+
+        for (let i = 0; i < keys.length; i++) {
+            const mobile = keys[i];
+
+            try {
+                const channels = this.leaveChannelMap.get(mobile);
+                if (!channels || channels.length === 0) {
+                    this.logger.debug(
+                        `No more channels to leave for ${mobile}, removing from queue`,
+                    );
+                    this.removeFromLeaveMap(mobile);
+                    continue;
+                }
+
+                const totalBefore = channels.length;
+                const channelsToProcess = channels.slice(
+                    0,
+                    this.LEAVE_CHANNEL_BATCH_SIZE,
+                );
+                const remainingAfter = totalBefore - channelsToProcess.length;
+
+                if (remainingAfter > 0) {
+                    this.leaveChannelMap.set(
+                        mobile,
+                        channels.slice(this.LEAVE_CHANNEL_BATCH_SIZE),
+                    );
+                } else {
+                    this.removeFromLeaveMap(mobile);
+                }
+
+                this.logger.debug(
+                    `${mobile} had ${totalBefore} pending channels, processing ${channelsToProcess.length}, will remain after: ${remainingAfter}`,
+                );
+
+                // Only update map if there are remaining channels
+                if (channels.length > 0) {
+                    this.leaveChannelMap.set(mobile, channels);
+                } else {
+                    this.removeFromLeaveMap(mobile);
+                }
+
+                const client = await connectionManager.getClient(mobile, {
+                    autoDisconnect: false,
+                    handler: false,
+                });
+
+                this.logger.debug(
+                    `${mobile} attempting to leave ${channelsToProcess.length} channels`,
+                );
+                await sleep(1500);
+                await client.leaveChannels(channelsToProcess);
+                this.logger.debug(
+                    `${mobile} left ${channelsToProcess.length} channels successfully`,
+                );
+            } catch (error: any) {
+                const errorDetails = parseError(
+                    error,
+                    `${mobile} Leave Channel ERR: `,
+                    false,
+                );
+
+                if (
+                    contains(errorDetails.message, [
+                        'SESSION_REVOKED',
+                        'AUTH_KEY_UNREGISTERED',
+                        'USER_DEACTIVATED',
+                        'USER_DEACTIVATED_BAN',
+                        'FROZEN_METHOD_INVALID',
+                    ])
+                ) {
+                    this.logger.error(`Session invalid for ${mobile}, removing client`);
+                    try {
+                        await this.remove(mobile);
+                        await sleep(2000);
+                    } catch (removeError) {
+                        this.logger.error(`Error removing client ${mobile}:`, removeError);
+                    }
+                    this.removeFromLeaveMap(mobile);
+                } else {
+                    this.logger.warn(
+                        `Transient error for ${mobile}: ${errorDetails.message}`,
+                    );
+                }
+            } finally {
+                try {
+                    await connectionManager.unregisterClient(mobile);
+                } catch (unregisterError) {
+                    this.logger.error(
+                        `Error unregistering client ${mobile}: ${unregisterError.message}`,
+                    );
+                }
+
+                // Add delay between leave operations
+                if (
+                    i < keys.length - 1 ||
+                    this.leaveChannelMap.get(mobile)?.length > 0
+                ) {
+                    await sleep(this.LEAVE_CHANNEL_INTERVAL / 2); // Half the interval as delay
+                }
+            }
+        }
+    }
+
+    clearLeaveChannelInterval() {
+        if (this.leaveChannelIntervalId) {
+            this.logger.debug(
+                `Clearing leave channel interval: ${this.leaveChannelIntervalId}`,
+            );
+            clearInterval(this.leaveChannelIntervalId);
+            this.activeTimeouts.delete(this.leaveChannelIntervalId);
+            this.leaveChannelIntervalId = null;
+        }
+        this.isLeaveChannelProcessing = false;
+        this.logger.debug(
+            'Leave channel interval cleared and processing flag reset',
         );
-        keysToRemove.forEach((key) => this.leaveChannelMap.delete(key));
-        this.logger.warn(
-          `Cleaned up ${keysToRemove.length} entries from leaveChannelMap to prevent memory leak`,
+    }
+
+    async setAsPromoteClient(
+        mobile: string,
+        availableDate: string = new Date(Date.now() - 24 * 60 * 60 * 1000)
+            .toISOString()
+            .split('T')[0],
+    ) {
+        const user = (
+            await this.usersService.search({ mobile, expired: false })
+        )[0];
+        if (!user) {
+            throw new BadRequestException('user not found');
+        }
+        const isExist = await this.findOne(mobile, false);
+        if (isExist) {
+            throw new ConflictException('PromoteClient already exist');
+        }
+        const clients = await this.clientService.findAll();
+        const clientMobiles = clients.map((client) => client?.mobile);
+
+        // Check if this mobile is already assigned as a promote mobile
+        const existingAssignment = await this.promoteClientModel.findOne({
+            mobile,
+            clientId: { $exists: true },
+        });
+
+        if (!clientMobiles.includes(mobile) && !existingAssignment) {
+            const telegramClient = await connectionManager.getClient(mobile, {
+                autoDisconnect: false,
+            });
+            try {
+                await telegramClient.set2fa();
+                await sleep(15000);
+                await telegramClient.updateUsername('');
+                await sleep(3000);
+                await telegramClient.updatePrivacyforDeletedAccount();
+                await sleep(3000);
+                await telegramClient.updateProfile(
+                    'Deleted Account',
+                    'Deleted Account',
+                );
+                await sleep(3000);
+                await telegramClient.deleteProfilePhotos();
+                const channels = await this.telegramService.getChannelInfo(
+                    mobile,
+                    true,
+                );
+                const promoteClient = {
+                    tgId: user.tgId,
+                    lastActive: 'default',
+                    mobile: user.mobile,
+                    availableDate,
+                    channels: channels.ids.length,
+                    status: 'active', // Set default status
+                    message: 'Manually configured as promote client', // Set initial message
+                    lastUsed: null, // Initially not used
+                };
+                await this.promoteClientModel
+                    .findOneAndUpdate(
+                        { mobile: user.mobile },
+                        { $set: promoteClient },
+                        { new: true, upsert: true },
+                    )
+                    .exec();
+            } catch (error) {
+                const errorDetails = parseError(error);
+                throw new HttpException(errorDetails.message, errorDetails.status);
+            }
+            await connectionManager.unregisterClient(mobile);
+            return 'Client set as promote successfully';
+        } else {
+            throw new BadRequestException('Number is a Active Client');
+        }
+    }
+    async checkPromoteClients() {
+        if (!this.telegramService.getActiveClientSetup()) {
+            const clients = await this.clientService.findAll();
+            const bufferClients = await this.bufferClientService.findAll();
+
+            const clientMainMobiles = clients.map((c) => c.mobile);
+            const bufferClientIds = bufferClients.map((c) => c.mobile);
+
+            const assignedPromoteMobiles = await this.promoteClientModel
+                .find({ clientId: { $exists: true }, status: 'active' })
+                .distinct('mobile');
+
+            const goodIds = [
+                ...clientMainMobiles,
+                ...bufferClientIds,
+                ...assignedPromoteMobiles,
+            ].filter(Boolean);
+
+            const promoteClientsPerClient = new Map<string, number>();
+            const clientNeedingPromoteClients: string[] = [];
+
+            // Count existing active promote clients per clientId using aggregation for better performance
+            const promoteClientCounts = await this.promoteClientModel.aggregate([
+                {
+                    $match: {
+                        clientId: { $exists: true, $ne: null },
+                        status: 'active',
+                    },
+                },
+                {
+                    $group: {
+                        _id: '$clientId',
+                        count: { $sum: 1 },
+                    },
+                },
+            ]);
+
+            for (const result of promoteClientCounts) {
+                promoteClientsPerClient.set(result._id, result.count);
+            }
+
+            for (const client of clients) {
+                const assignedCount = promoteClientsPerClient.get(client.clientId) || 0;
+                promoteClientsPerClient.set(client.clientId, assignedCount);
+
+                const needed = Math.max(
+                    0,
+                    this.MAX_NEEDED_PROMOTE_CLIENTS_PER_CLIENT - assignedCount,
+                );
+                if (needed > 0) {
+                    clientNeedingPromoteClients.push(client.clientId);
+                }
+            }
+
+            // Count needed promote clients for tracking only
+            let totalSlotsNeeded = 0;
+
+            // Distribute the slots across clients that need promote clients
+            for (const clientId of clientNeedingPromoteClients) {
+                if (totalSlotsNeeded >= this.MAX_NEW_PROMOTE_CLIENTS_PER_TRIGGER) break;
+
+                const assignedCount = promoteClientsPerClient.get(clientId) || 0;
+                const needed = Math.max(
+                    0,
+                    this.MAX_NEEDED_PROMOTE_CLIENTS_PER_CLIENT - assignedCount,
+                );
+                const allocatedForThisClient = Math.min(
+                    needed,
+                    this.MAX_NEW_PROMOTE_CLIENTS_PER_TRIGGER - totalSlotsNeeded,
+                );
+
+                totalSlotsNeeded += allocatedForThisClient;
+            }
+
+            this.logger.debug(
+                `Promote clients per client: ${JSON.stringify(Object.fromEntries(promoteClientsPerClient))}`,
+            );
+            this.logger.debug(
+                `Clients needing promote clients: ${clientNeedingPromoteClients.join(', ')}`,
+            );
+            this.logger.debug(
+                `Total slots needed: ${totalSlotsNeeded} (limited to max ${this.MAX_NEW_PROMOTE_CLIENTS_PER_TRIGGER} per trigger)`,
+            );
+
+            // Get total active promote clients count for logging
+            const totalActivePromoteClients =
+                await this.promoteClientModel.countDocuments({ status: 'active' });
+            this.logger.debug(
+                `Total active promote clients: ${totalActivePromoteClients}`,
+            );
+
+            // Only proceed with creating new promote clients if we have clients that need them
+            if (clientNeedingPromoteClients.length > 0 && totalSlotsNeeded > 0) {
+                await this.addNewUserstoPromoteClients(
+                    [],
+                    goodIds,
+                    clientNeedingPromoteClients,
+                    promoteClientsPerClient,
+                );
+            } else {
+                this.logger.debug(
+                    'No new promote clients needed - all clients have sufficient promote clients',
+                );
+            }
+        } else {
+            this.logger.warn(
+                'Ignored active check promote channels as active client setup exists',
+            );
+        }
+    }
+
+    async addNewUserstoPromoteClients(
+        badIds: string[],
+        goodIds: string[],
+        clientsNeedingPromoteClients: string[] = [],
+        promoteClientsPerClient?: Map<string, number>,
+    ) {
+        const sixMonthsAgo = new Date(Date.now() - 3 * 30 * 24 * 60 * 60 * 1000)
+            .toISOString()
+            .split('T')[0];
+
+        // Calculate total needed based on client requirements
+        let totalNeededFromClients = 0;
+        for (const clientId of clientsNeedingPromoteClients) {
+            let needed = 0;
+            if (promoteClientsPerClient) {
+                const currentCount = promoteClientsPerClient.get(clientId) || 0;
+                needed = Math.max(
+                    0,
+                    this.MAX_NEEDED_PROMOTE_CLIENTS_PER_CLIENT - currentCount,
+                );
+            } else {
+                // Fallback to database query if map not provided - only count active
+                const currentCount = await this.promoteClientModel.countDocuments({
+                    clientId,
+                    status: 'active',
+                });
+                needed = Math.max(
+                    0,
+                    this.MAX_NEEDED_PROMOTE_CLIENTS_PER_CLIENT - currentCount,
+                );
+            }
+            totalNeededFromClients += needed;
+        }
+
+        // Limit to maximum 10 new promote clients per trigger
+        const totalNeeded = Math.min(totalNeededFromClients, 10);
+
+        if (totalNeeded === 0) {
+            this.logger.debug(
+                'No promote clients needed - all clients have sufficient promote clients or limit reached',
+            );
+            return;
+        }
+
+        this.logger.debug(
+            `Limited to creating ${totalNeeded} new promote clients (max 10 per trigger)`,
         );
-      }
-
-      this.logger.debug(
-        `Map Memory Check completed. Maps sizes - Join: ${this.joinChannelMap.size}, Leave: ${this.leaveChannelMap.size}, Active timeouts: ${this.activeTimeouts.size}`,
-      );
-    } catch (error) {
-      this.logger.error('Error during memory cleanup:', error);
-    }
-  }
-  async create(promoteClient: CreatePromoteClientDto): Promise<PromoteClient> {
-    // Set default values if not provided
-    const promoteClientData = {
-      ...promoteClient,
-      status: promoteClient.status || 'active',
-      message: promoteClient.message || 'Account is functioning properly',
-    };
-    const newUser = new this.promoteClientModel(promoteClientData);
-    return newUser.save();
-  }
-
-  async findAll(statusFilter?: string): Promise<PromoteClient[]> {
-    const filter = statusFilter ? { status: statusFilter } : {};
-    return this.promoteClientModel.find(filter).exec();
-  }
-
-  async findOne(
-    mobile: string,
-    throwErr: boolean = true,
-  ): Promise<PromoteClient> {
-    const user = (
-      await this.promoteClientModel.findOne({ mobile }).exec()
-    )?.toJSON();
-    if (!user && throwErr) {
-      throw new NotFoundException(
-        `PromoteClient with mobile ${mobile} not found`,
-      );
-    }
-    return user;
-  }
-
-  async update(
-    mobile: string,
-    updateClientDto: UpdatePromoteClientDto,
-  ): Promise<PromoteClient> {
-    const updatedUser = await this.promoteClientModel
-      .findOneAndUpdate(
-        { mobile },
-        { $set: updateClientDto },
-        { new: true, returnDocument: 'after' },
-      )
-      .exec();
-
-    if (!updatedUser) {
-      throw new NotFoundException(`User with mobile ${mobile} not found`);
-    }
-
-    return updatedUser;
-  }
-
-  async updateStatus(
-    mobile: string,
-    status: string,
-    message?: string,
-  ): Promise<PromoteClient> {
-    const updateData: any = { status };
-    if (message) {
-      updateData.message = message;
-    }
-
-    return this.update(mobile, updateData);
-  }
-
-  async updateLastUsed(mobile: string): Promise<PromoteClient> {
-    return this.update(mobile, { lastUsed: new Date() });
-  }
-
-  async markAsUsed(mobile: string, message?: string): Promise<PromoteClient> {
-    const updateData: any = { lastUsed: new Date() };
-    if (message) {
-      updateData.message = message;
-    }
-
-    return this.update(mobile, updateData);
-  }
-
-  async markAsInactive(mobile: string, reason: string): Promise<PromoteClient> {
-    return this.updateStatus(mobile, 'inactive', reason);
-  }
-
-  async markAsActive(
-    mobile: string,
-    message: string = 'Account is functioning properly',
-  ): Promise<PromoteClient> {
-    return this.updateStatus(mobile, 'active', message);
-  }
-
-  async createOrUpdate(
-    mobile: string,
-    createOrUpdateUserDto: CreatePromoteClientDto | UpdatePromoteClientDto,
-  ): Promise<PromoteClient> {
-    const existingUser = (
-      await this.promoteClientModel.findOne({ mobile }).exec()
-    )?.toJSON();
-    if (existingUser) {
-      this.logger.debug('Updating existing promote client');
-      return this.update(
-        existingUser.mobile,
-        createOrUpdateUserDto as UpdatePromoteClientDto,
-      );
-    } else {
-      this.logger.debug('Creating new promote client');
-      return this.create(createOrUpdateUserDto as CreatePromoteClientDto);
-    }
-  }
-
-  async remove(mobile: string): Promise<void> {
-    try {
-      this.logger.log(`Removing PromoteClient with mobile: ${mobile}`);
-
-      const deleteResult = await this.promoteClientModel
-        .deleteOne({ mobile })
-        .exec();
-
-      if (deleteResult.deletedCount === 0) {
-        throw new NotFoundException(
-          `PromoteClient with mobile ${mobile} not found`,
+
+        const documents = await this.usersService.executeQuery(
+            {
+                mobile: { $nin: goodIds },
+                expired: false,
+                twoFA: false,
+                lastActive: { $lt: sixMonthsAgo },
+                totalChats: { $gt: 150 },
+            },
+            { tgId: 1 },
+            totalNeeded + 5, // Get a few extra in case some fail
         );
-      }
-
-      await fetchWithTimeout(
-        `${notifbot()}&text=${encodeURIComponent(`Deleting Promote Client : ${mobile}`)}`,
-      );
-    } catch (error) {
-      if (error instanceof NotFoundException) {
-        throw error;
-      }
-      const errorDetails = parseError(error);
-      this.logger.error(
-        `Error removing PromoteClient with mobile ${mobile}: ${errorDetails.message}`,
-      );
-      throw new HttpException(errorDetails.message, errorDetails.status);
-    }
-    this.logger.log(`PromoteClient with mobile ${mobile} removed successfully`);
-  }
-  async search(filter: any): Promise<PromoteClient[]> {
-    this.logger.debug(`Search filter: ${JSON.stringify(filter)}`);
-    if (filter.firstName) {
-      filter.firstName = { $regex: new RegExp(filter.firstName, 'i') };
-    }
-    this.logger.debug(`Modified filter: ${JSON.stringify(filter)}`);
-    return this.promoteClientModel.find(filter).exec();
-  }
-
-  async executeQuery(
-    query: any,
-    sort?: any,
-    limit?: number,
-    skip?: number,
-  ): Promise<PromoteClient[]> {
-    try {
-      if (!query) {
-        throw new BadRequestException('Query is invalid.');
-      }
-      const queryExec = this.promoteClientModel.find(query);
-      if (sort) {
-        queryExec.sort(sort);
-      }
-
-      if (limit) {
-        queryExec.limit(limit);
-      }
-
-      if (skip) {
-        queryExec.skip(skip);
-      }
-
-      return await queryExec.exec();
-    } catch (error) {
-      throw new InternalServerErrorException(error.message);
-    }
-  }
-
-  removeFromPromoteMap(key: string) {
-    const deleted = this.joinChannelMap.delete(key);
-    if (deleted) {
-      this.logger.debug(`Removed ${key} from join channel map`);
-    }
-  }
-
-  /**
-   * Enhanced cleanup method that handles all memory leaks
-   */
-  clearPromoteMap() {
-    this.logger.debug('PromoteMap cleared');
-    this.joinChannelMap.clear();
-    this.clearJoinChannelInterval();
-  }
-
-  async updateInfo() {
-    const clients = await this.promoteClientModel
-      .find({
-        status: 'active',
-      })
-      .sort({ channels: 1 });
-
-    for (const client of clients) {
-      const mobile = client.mobile;
-      try {
-        this.logger.debug(`Updating info for client: ${mobile}`);
-        const telegramClient = await connectionManager.getClient(mobile, {
-          autoDisconnect: false,
-          handler: false,
-        });
-        const channels = await telegramClient.channelInfo(true);
+
         this.logger.debug(
-          `${mobile}: Found ${channels.ids.length} existing channels`,
+            `New promote documents to be added: ${documents.length} for ${clientsNeedingPromoteClients.length} clients needing promote clients (limited to ${totalNeeded})`,
         );
-        await this.update(mobile, { channels: channels.ids.length });
-        await connectionManager.unregisterClient(mobile);
-        await sleep(2000);
-      } catch (error) {
-        const errorDetails = parseError(error);
-        await this.markAsInactive(mobile, `${errorDetails.message}`);
-        this.logger.error(
-          `Error updating info for client ${client.mobile}:`,
-          errorDetails,
-        );
-      }
-    }
-  }
-
-  async joinchannelForPromoteClients(
-    skipExisting: boolean = true,
-  ): Promise<string> {
-    if (this.telegramService.getActiveClientSetup()) {
-      this.logger.warn(
-        'Active client setup exists, skipping promotion process',
-      );
-      return 'Active client setup exists, skipping promotion';
-    }
-
-    this.logger.log('Starting join channel process');
-    this.joinChannelMap.clear();
-    this.leaveChannelMap.clear();
-    this.clearJoinChannelInterval();
-    this.clearLeaveChannelInterval();
-
-    // Longer initial delay to reduce CPU spike
-    await sleep(3000);
-
-    try {
-      const existingKeys = skipExisting
-        ? []
-        : Array.from(this.joinChannelMap.keys());
-
-      // Reduced limit for sequential processing
-      const clients = await this.promoteClientModel
-        .find({
-          channels: { $lt: 350 },
-          mobile: { $nin: existingKeys },
-          status: 'active',
-        })
-        .sort({ channels: 1 })
-        .limit(16);
-
-      this.logger.debug(
-        `Found ${clients.length} clients to process for joining channels`,
-      );
-
-      const joinSet = new Set<string>();
-      const leaveSet = new Set<string>();
-      let successCount = 0;
-      let failCount = 0;
-
-      // Sequential processing with proper delays
-      for (let i = 0; i < clients.length; i++) {
-        const document = clients[i];
-        const mobile = document.mobile;
-
-        this.logger.debug(
-          `Processing client ${i + 1}/${clients.length}: ${mobile}`,
-        );
-
-        try {
-          const client = await connectionManager.getClient(mobile, {
-            autoDisconnect: false,
-            handler: false,
-          });
-
-          // Add delay before channel info retrieval
-          await sleep(2000);
-          const channels = await client.channelInfo(true);
-          this.logger.debug(
-            `${mobile}: Found ${channels.ids.length} existing channels`,
-          );
-          await this.update(mobile, { channels: channels.ids.length });
-
-          if (channels.canSendFalseCount < 10) {
-            const excludedIds = channels.ids;
-            const channelLimit = 150;
-
-            // Add delay before channel retrieval
-            await sleep(1500);
-            const result =
-              channels.ids.length < 220
-                ? await this.channelsService.getActiveChannels(
-                    channelLimit,
+
+        let processedCount = 0;
+        const clientAssignmentTracker = new Map<string, number>();
+
+        // Initialize tracker for clients that need promote clients
+        for (const clientId of clientsNeedingPromoteClients) {
+            let needed = 0;
+            if (promoteClientsPerClient) {
+                const currentCount = promoteClientsPerClient.get(clientId) || 0;
+                needed = Math.max(
                     0,
-                    excludedIds,
-                  )
-                : await this.activeChannelsService.getActiveChannels(
-                    channelLimit,
+                    this.MAX_NEEDED_PROMOTE_CLIENTS_PER_CLIENT - currentCount,
+                );
+            } else {
+                // Fallback to database query if map not provided - only count active
+                const currentCount = await this.promoteClientModel.countDocuments({
+                    clientId,
+                    status: 'active',
+                });
+                needed = Math.max(
                     0,
-                    excludedIds,
-                  );
-
-            if (!this.joinChannelMap.has(mobile)) {
-              this.joinChannelMap.set(mobile, result);
-              joinSet.add(mobile);
-            } else {
-              this.logger.debug(
-                `${mobile}: Already in join queue, skipping re-add`,
-              );
-            }
-          } else {
-            this.logger.debug(
-              `${mobile}: Too many blocked channels (${channels.canSendFalseCount}), preparing for leave`,
-            );
-            if (!this.leaveChannelMap.has(mobile)) {
-              this.leaveChannelMap.set(mobile, channels.canSendFalseChats);
-              leaveSet.add(mobile);
-            } else {
-              this.logger.debug(
-                `${mobile}: Already in leave queue, skipping re-add`,
-              );
-            }
-          }
-
-          successCount++;
-        } catch (error) {
-          failCount++;
-          const errorDetails = parseError(error);
-          this.logger.error(`Error processing client ${mobile}:`, errorDetails);
-
-          const errorMsg =
-            error?.errorMessage || errorDetails?.message || 'Unknown error';
-
-          if (
-            contains(errorDetails.message, [
-              'SESSION_REVOKED',
-              'AUTH_KEY_UNREGISTERED',
-              'USER_DEACTIVATED',
-              'USER_DEACTIVATED_BAN',
-              'FROZEN_METHOD_INVALID',
-            ])
-          ) {
-            this.logger.warn(
-              `${mobile}: Fatal session error (${errorMsg}), marking as inactive and removing`,
-            );
+                    this.MAX_NEEDED_PROMOTE_CLIENTS_PER_CLIENT - currentCount,
+                );
+            }
+            clientAssignmentTracker.set(clientId, needed);
+        }
+
+        while (
+            processedCount <
+            Math.min(totalNeeded, this.MAX_NEW_PROMOTE_CLIENTS_PER_TRIGGER) &&
+            documents.length > 0 &&
+            clientsNeedingPromoteClients.length > 0
+        ) {
+            const document = documents.shift();
+            if (!document || !document.mobile || !document.tgId) {
+                this.logger.warn('Invalid document found, skipping');
+                continue;
+            }
+
+            // Find a client that still needs promote clients
+            let targetClientId: string | null = null;
+            for (const clientId of clientsNeedingPromoteClients) {
+                const needed = clientAssignmentTracker.get(clientId) || 0;
+                if (needed > 0) {
+                    targetClientId = clientId;
+                    break;
+                }
+            }
+
+            if (!targetClientId) {
+                this.logger.debug(
+                    'All clients have sufficient promote clients assigned',
+                );
+                break;
+            }
+
             try {
-              await this.markAsInactive(mobile, `Session error: ${errorMsg}`);
-              await sleep(1000); // Delay after status update
-            } catch (statusUpdateError) {
-              this.logger.error(
-                `Failed to update status for ${mobile}:`,
-                statusUpdateError,
-              );
-            }
-
-            await sleep(1000); // Delay before removal
-            await this.remove(mobile);
-          } else {
-            this.logger.warn(
-              `${mobile}: Non-fatal error encountered, will retry later`,
-            );
-          }
-        } finally {
-          // Ensure client cleanup with proper delay
-          try {
-            await connectionManager.unregisterClient(mobile);
-          } catch (cleanupError) {
-            this.logger.warn(
-              `Error during client cleanup for ${mobile}:`,
-              cleanupError,
-            );
-          }
-          await sleep(5000);
-        }
-      }
-
-      // Add delay before starting queues
-      await sleep(3000);
-
-      if (joinSet.size > 0) {
-        this.startMemoryCleanup();
-        this.logger.debug(
-          `Starting join queue for ${joinSet.size} buffer clients`,
-        );
-        this.createTimeout(() => this.joinChannelQueue(), 2000); // Delayed start
-      }
-
-      if (leaveSet.size > 0) {
-        this.logger.debug(
-          `Starting leave queue for ${leaveSet.size} buffer clients`,
-        );
-        this.createTimeout(() => this.leaveChannelQueue(), 5000); // Delayed start
-      }
-
-      this.logger.log(
-        `Join channel process completed for ${clients.length} clients (Success: ${successCount}, Failed: ${failCount})`,
-      );
-      return `Initiated Joining channels for ${joinSet.size} | Queued for leave: ${leaveSet.size}`;
-    } catch (error) {
-      this.logger.error(
-        'Unexpected error during joinchannelForPromoteClients:',
-        error,
-      );
-      this.clearJoinChannelInterval();
-      this.clearLeaveChannelInterval();
-      throw new Error('Failed to initiate channel joining process');
-    }
-  }
-
-  async joinChannelQueue() {
-    this.logger.debug('Attempting to start join channel queue');
-    if (this.isJoinChannelProcessing) {
-      this.logger.warn('Join channel process is already running');
-      return;
-    }
-
-    const existingKeys = Array.from(this.joinChannelMap.keys());
-    if (existingKeys.length === 0) {
-      this.logger.debug('No channels to join, not starting queue');
-      return;
-    }
-
-    // Perform memory health check
-    this.checkMemoryHealth();
-
-    // Start interval if not already running
-    if (!this.joinChannelIntervalId) {
-      this.logger.debug('Starting join channel interval');
-      this.joinChannelIntervalId = setInterval(async () => {
-        await this.processJoinChannelInterval();
-      }, this.JOIN_CHANNEL_INTERVAL);
-      this.activeTimeouts.add(this.joinChannelIntervalId);
-      await this.processJoinChannelInterval();
-    } else {
-      this.logger.warn('Join channel interval is already running');
-    }
-  }
-
-  private async processJoinChannelInterval() {
-    if (this.isJoinChannelProcessing) {
-      this.logger.debug(
-        'Join channel process already running, skipping interval',
-      );
-      return;
-    }
-
-    const existingKeys = Array.from(this.joinChannelMap.keys());
-    if (existingKeys.length === 0) {
-      this.logger.debug('No channels to join, clearing interval');
-      this.clearJoinChannelInterval();
-      return;
-    }
-
-    this.isJoinChannelProcessing = true;
-
-    try {
-      await this.processJoinChannelSequentially();
-    } catch (error) {
-      this.logger.error('Error in join channel queue', error);
-    } finally {
-      this.isJoinChannelProcessing = false;
-
-      // Clear interval if no more items to process
-      if (this.joinChannelMap.size === 0) {
-        this.logger.debug('No more channels to join, clearing interval');
-        this.clearJoinChannelInterval();
-      }
-    }
-  }
-
-  private async processJoinChannelSequentially() {
-    const keys = Array.from(this.joinChannelMap.keys());
-    this.logger.debug(
-      `Processing join channel queue sequentially for ${keys.length} clients`,
-    );
-
-    for (let i = 0; i < keys.length; i++) {
-      const mobile = keys[i];
-      let currentChannel: Channel | null = null;
-
-      try {
-        const channels = this.joinChannelMap.get(mobile);
-        if (!channels || channels.length === 0) {
-          this.logger.debug(
-            `No more channels to join for ${mobile}, removing from queue`,
-          );
-          this.removeFromPromoteMap(mobile);
-          continue;
-        }
-
-        currentChannel = channels.shift();
-        this.logger.debug(
-          `${mobile} has ${channels.length} pending channels to join, processing: @${currentChannel.username}`,
-        );
-        this.joinChannelMap.set(mobile, channels);
-        await this.telegramService.tryJoiningChannel(mobile, currentChannel);
-      } catch (error: any) {
-        const errorDetails = parseError(
-          error,
-          `${mobile} ${currentChannel ? `@${currentChannel.username}` : ''} Join Channel Error: `,
-          false,
-        );
-        this.logger.error(
-          `Error joining channel for ${mobile}: ${error.message}`,
-        );
-
-        if (
-          errorDetails.error === 'FloodWaitError' ||
-          error.errorMessage === 'CHANNELS_TOO_MUCH'
-        ) {
-          this.logger.warn(
-            `${mobile} has FloodWaitError or joined too many channels, removing from queue`,
-          );
-          this.removeFromPromoteMap(mobile);
-
-          try {
-            await sleep(2000);
-            const channelsInfo = await this.telegramService.getChannelInfo(
-              mobile,
-              true,
-            );
-            await this.update(mobile, { channels: channelsInfo.ids.length });
-          } catch (updateError) {
-            this.logger.error(
-              `Error updating channel count for ${mobile}:`,
-              updateError,
-            );
-          }
-        }
-
-        if (
-          contains(errorDetails.message, [
-            'SESSION_REVOKED',
-            'AUTH_KEY_UNREGISTERED',
-            'USER_DEACTIVATED',
-            'USER_DEACTIVATED_BAN',
-            'FROZEN_METHOD_INVALID',
-          ])
-        ) {
-          this.logger.error(`Session invalid for ${mobile}, removing client`);
-          this.removeFromPromoteMap(mobile);
-          try {
-            await this.remove(mobile);
-            await sleep(2000);
-          } catch (removeError) {
-            this.logger.error(`Error removing client ${mobile}:`, removeError);
-          }
-        }
-      } finally {
-        try {
-          await connectionManager.unregisterClient(mobile);
-        } catch (unregisterError) {
-          this.logger.error(
-            `Error unregistering client ${mobile}:`,
-            unregisterError,
-          );
-        }
-
-        // Add delay between channel processing operations
-        if (
-          i < keys.length - 1 ||
-          this.joinChannelMap.get(mobile)?.length > 0
-        ) {
-          console.log(
-            `Sleeping for ${this.CHANNEL_PROCESSING_DELAY} before continuing with next Mobile`,
-          );
-          await sleep(this.CHANNEL_PROCESSING_DELAY);
-        } else {
-          console.log(`Not Sleeping before continuing with next Mobile`);
-        }
-      }
-    }
-  }
-
-  clearJoinChannelInterval() {
-    if (this.joinChannelIntervalId) {
-      this.logger.debug(
-        `Clearing join channel interval: ${this.joinChannelIntervalId}`,
-      );
-      clearInterval(this.joinChannelIntervalId);
-      this.activeTimeouts.delete(this.joinChannelIntervalId);
-      this.joinChannelIntervalId = null;
-    }
-    this.isJoinChannelProcessing = false;
-    this.logger.debug('Join channel processing cleared and flag reset');
-  }
-
-  removeFromLeaveMap(key: string) {
-    this.leaveChannelMap.delete(key);
-    if (this.leaveChannelMap.size === 0) {
-      this.clearLeaveChannelInterval();
-    }
-  }
-
-  clearLeaveMap() {
-    const mapSize = this.leaveChannelMap.size;
-    this.leaveChannelMap.clear();
-    this.clearLeaveChannelInterval();
-    this.logger.debug(`LeaveMap cleared, removed ${mapSize} entries`);
-  }
-
-  async leaveChannelQueue() {
-    this.logger.debug('Attempting to start leave channel queue');
-    if (this.isLeaveChannelProcessing) {
-      this.logger.warn('Leave channel process is already running');
-      return;
-    }
-
-    const existingKeys = Array.from(this.leaveChannelMap.keys());
-    if (existingKeys.length === 0) {
-      this.logger.debug('No channels to leave, not starting queue');
-      return;
-    }
-
-    // Perform memory health check
-    this.checkMemoryHealth();
-
-    // Start interval if not already running
-    if (!this.leaveChannelIntervalId) {
-      this.logger.debug('Starting leave channel interval');
-      this.leaveChannelIntervalId = setInterval(async () => {
-        await this.processLeaveChannelInterval();
-      }, this.LEAVE_CHANNEL_INTERVAL);
-      this.activeTimeouts.add(this.leaveChannelIntervalId);
-      await this.processLeaveChannelInterval();
-    } else {
-      this.logger.warn('Leave channel interval is already running');
-    }
-  }
-
-  private async processLeaveChannelInterval() {
-    if (this.isLeaveChannelProcessing) {
-      this.logger.debug(
-        'Leave channel process already running, skipping interval',
-      );
-      return;
-    }
-
-    const existingKeys = Array.from(this.leaveChannelMap.keys());
-    if (existingKeys.length === 0) {
-      this.logger.debug('No channels to leave, clearing interval');
-      this.clearLeaveChannelInterval();
-      return;
-    }
-
-    this.isLeaveChannelProcessing = true;
-
-    try {
-      await this.processLeaveChannelSequentially();
-    } catch (error) {
-      this.logger.error('Error in leave channel queue', error);
-    } finally {
-      this.isLeaveChannelProcessing = false;
-
-      // Clear interval if no more items to process
-      if (this.leaveChannelMap.size === 0) {
-        this.logger.debug('No more channels to leave, clearing interval');
-        this.clearLeaveChannelInterval();
-      }
-    }
-  }
-
-  private async processLeaveChannelSequentially() {
-    const keys = Array.from(this.leaveChannelMap.keys());
-    this.logger.debug(
-      `Processing leave channel queue sequentially for ${keys.length} clients`,
-    );
-
-    for (let i = 0; i < keys.length; i++) {
-      const mobile = keys[i];
-
-      try {
-        const channels = this.leaveChannelMap.get(mobile);
-        if (!channels || channels.length === 0) {
-          this.logger.debug(
-            `No more channels to leave for ${mobile}, removing from queue`,
-          );
-          this.removeFromLeaveMap(mobile);
-          continue;
-        }
-
-        const totalBefore = channels.length;
-        const channelsToProcess = channels.slice(
-          0,
-          this.LEAVE_CHANNEL_BATCH_SIZE,
-        );
-        const remainingAfter = totalBefore - channelsToProcess.length;
-
-        if (remainingAfter > 0) {
-          this.leaveChannelMap.set(
-            mobile,
-            channels.slice(this.LEAVE_CHANNEL_BATCH_SIZE),
-          );
-        } else {
-          this.removeFromLeaveMap(mobile);
-        }
-
-        this.logger.debug(
-          `${mobile} had ${totalBefore} pending channels, processing ${channelsToProcess.length}, will remain after: ${remainingAfter}`,
-        );
-
-        // Only update map if there are remaining channels
-        if (channels.length > 0) {
-          this.leaveChannelMap.set(mobile, channels);
-        } else {
-          this.removeFromLeaveMap(mobile);
-        }
-
-        const client = await connectionManager.getClient(mobile, {
-          autoDisconnect: false,
-          handler: false,
-        });
-
-<<<<<<< HEAD
-            try {
-                const client = await connectionManager.getClient(document.mobile, { autoDisconnect: false });
+                const client = await connectionManager.getClient(document.mobile, {
+                    autoDisconnect: false,
+                });
                 try {
                     const hasPassword = await client.hasPassword();
-                    this.logger.debug(`hasPassword for ${document.mobile}: ${hasPassword}`);
+                    this.logger.debug(
+                        `hasPassword for ${document.mobile}: ${hasPassword}`,
+                    );
                     if (!hasPassword) {
                         await client.removeOtherAuths();
                         await client.set2fa();
-                        this.logger.debug("Waiting for setting 2FA");
+                        this.logger.debug('Waiting for setting 2FA');
                         await sleep(30000);
                         await client.updateUsername('');
-                        await sleep(3000)
+                        await sleep(3000);
                         await client.updatePrivacyforDeletedAccount();
-                        await sleep(3000)
-                        await client.updateProfile("Deleted Account", "Deleted Account");
-                        await sleep(3000)
+                        await sleep(3000);
+                        await client.updateProfile('Deleted Account', 'Deleted Account');
+                        await sleep(3000);
                         await client.deleteProfilePhotos();
-                        const channels = await client.channelInfo(true)
-                        this.logger.debug(`Inserting Document for client ${targetClientId}`);
+                        const channels = await client.channelInfo(true);
+                        this.logger.debug(
+                            `Inserting Document for client ${targetClientId}`,
+                        );
                         const promoteClient = {
                             tgId: document.tgId,
-                            lastActive: "today",
+                            lastActive: 'today',
                             mobile: document.mobile,
-                            availableDate: (new Date(Date.now() - (24 * 60 * 60 * 1000))).toISOString().split('T')[0],
+                            availableDate: new Date(Date.now() - 24 * 60 * 60 * 1000)
+                                .toISOString()
+                                .split('T')[0],
                             channels: channels.ids.length,
                             clientId: targetClientId, // Assign to specific client
                             status: 'active', // Set default status
                             message: 'Account successfully configured as promote client', // Set initial message
-                            lastUsed: null // Initially not used
-                        }
+                            lastUsed: null, // Initially not used
+                        };
                         await this.create(promoteClient);
                         try {
-                            await this.usersService.update(document.tgId, { twoFA: true, password: "Ajtdmwajt1@" });
+                            await this.usersService.update(document.tgId, { twoFA: true });
                         } catch (userUpdateError) {
-                            this.logger.warn(`Failed to update user 2FA status for ${document.mobile}:`, userUpdateError);
+                            this.logger.warn(
+                                `Failed to update user 2FA status for ${document.mobile}:`,
+                                userUpdateError,
+                            );
                             // Continue anyway as this is not critical
                         }
                         await this.sessionService.createSession({
                             mobile: document.mobile,
-                            password: 'Ajtdmwajt1@'
+                            password: "Ajtdmwajt1@"
                         })
-                        this.logger.log(`=============Created PromoteClient for ${targetClientId}==============`);
+
+                        this.logger.log(
+                            `=============Created PromoteClient for ${targetClientId}==============`,
+                        );
                     } else {
-                        this.logger.debug(`Failed to Update as PromoteClient as ${document.mobile} already has Password`);
+                        this.logger.debug(
+                            `Failed to Update as PromoteClient as ${document.mobile} already has Password`,
+                        );
                         try {
                             await this.usersService.update(document.tgId, { twoFA: true });
                         } catch (userUpdateError) {
-                            this.logger.warn(`Failed to update user 2FA status for ${document.mobile}:`, userUpdateError);
+                            this.logger.warn(
+                                `Failed to update user 2FA status for ${document.mobile}:`,
+                                userUpdateError,
+                            );
                         }
                     }
 
                     // Update tracker and remove client from list if satisfied (regardless of success/failure)
-                    const currentNeeded = clientAssignmentTracker.get(targetClientId) || 0;
+                    const currentNeeded =
+                        clientAssignmentTracker.get(targetClientId) || 0;
                     const newNeeded = Math.max(0, currentNeeded - 1);
                     clientAssignmentTracker.set(targetClientId, newNeeded);
 
@@ -947,866 +1339,392 @@
                         }
                     }
 
-                    this.logger.debug(`Client ${targetClientId}: ${newNeeded} more needed, ${totalNeeded - processedCount - 1} remaining in this batch`);
+                    this.logger.debug(
+                        `Client ${targetClientId}: ${newNeeded} more needed, ${totalNeeded - processedCount - 1} remaining in this batch`,
+                    );
                     processedCount++; // Always increment to prevent infinite loops
                 } catch (error: any) {
-                    this.logger.error(`Error processing client ${document.mobile}: ${error.message}`);
+                    this.logger.error(
+                        `Error processing client ${document.mobile}: ${error.message}`,
+                    );
                     parseError(error);
                     processedCount++; // Always increment even on errors to prevent infinite loops
                 } finally {
                     try {
                         await connectionManager.unregisterClient(document.mobile);
                     } catch (unregisterError: any) {
-                        this.logger.error(`Error unregistering client ${document.mobile}: ${unregisterError.message}`);
+                        this.logger.error(
+                            `Error unregistering client ${document.mobile}: ${unregisterError.message}`,
+                        );
                     }
                 }
             } catch (error: any) {
-                this.logger.error(`Error creating client connection for ${document.mobile}: ${error.message}`);
+                this.logger.error(
+                    `Error creating client connection for ${document.mobile}: ${error.message}`,
+                );
                 parseError(error);
             }
         }
-=======
-        this.logger.debug(
-          `${mobile} attempting to leave ${channelsToProcess.length} channels`,
+
+        // Log completion status
+        this.logger.log(
+            `✅ Batch completed: Created ${processedCount} new promote clients (max ${totalNeeded} per trigger)`,
         );
-        await sleep(1500);
-        await client.leaveChannels(channelsToProcess);
-        this.logger.debug(
-          `${mobile} left ${channelsToProcess.length} channels successfully`,
+        if (clientsNeedingPromoteClients.length > 0) {
+            const stillNeeded = clientsNeedingPromoteClients
+                .map((clientId) => {
+                    const needed = clientAssignmentTracker.get(clientId) || 0;
+                    return `${clientId}:${needed}`;
+                })
+                .join(', ');
+            this.logger.log(`⏳ Still needed in future triggers: ${stillNeeded}`);
+        } else {
+            this.logger.log(`🎉 All clients now have sufficient promote clients!`);
+        }
+    }
+
+    private clearAllTimeouts(): void {
+        this.activeTimeouts.forEach((timeout) => {
+            clearTimeout(timeout);
+        });
+        this.activeTimeouts.clear();
+        this.logger.debug('Cleared all active timeouts');
+    }
+
+    private async cleanup(): Promise<void> {
+        try {
+            // Clear all timeouts
+            this.clearAllTimeouts();
+            this.clearMemoryCleanup();
+
+            // Clear intervals
+            this.clearJoinChannelInterval();
+            this.clearLeaveChannelInterval();
+
+            // Clear maps
+            this.clearPromoteMap();
+            this.clearLeaveMap();
+
+            // Reset processing flags
+            this.isJoinChannelProcessing = false;
+            this.isLeaveChannelProcessing = false;
+
+            this.logger.log('BufferClientService cleanup completed');
+        } catch (error) {
+            this.logger.error('Error during cleanup:', error);
+        }
+    }
+
+    async onModuleDestroy() {
+        this.logger.log('Cleaning up PromoteClientService resources');
+        await this.cleanup();
+        this.logger.log('PromoteClientService cleanup completed');
+    }
+
+    /**
+     * Get promote client distribution per client for monitoring and debugging
+     */
+    async getPromoteClientDistribution(): Promise<{
+        totalPromoteClients: number;
+        unassignedPromoteClients: number;
+        activePromoteClients: number;
+        inactivePromoteClients: number;
+        distributionPerClient: Array<{
+            clientId: string;
+            assignedCount: number;
+            activeCount: number;
+            inactiveCount: number;
+            needed: number;
+            status: 'sufficient' | 'needs_more';
+            neverUsed: number;
+            usedInLast24Hours: number;
+        }>;
+        summary: {
+            clientsWithSufficientPromoteClients: number;
+            clientsNeedingPromoteClients: number;
+            totalPromoteClientsNeeded: number;
+            maxPromoteClientsPerTrigger: number;
+            triggersNeededToSatisfyAll: number;
+        };
+    }> {
+        const clients = await this.clientService.findAll();
+
+        // Get aggregated data in single queries for better performance
+        const now = new Date();
+        const last24Hours = new Date(now.getTime() - 24 * 60 * 60 * 1000);
+
+        const [
+            totalPromoteClients,
+            unassignedPromoteClients,
+            activePromoteClients,
+            inactivePromoteClients,
+            assignedCounts,
+            activeCounts,
+            inactiveCounts,
+            neverUsedCounts,
+            recentlyUsedCounts,
+        ] = await Promise.all([
+            this.promoteClientModel.countDocuments(),
+            this.promoteClientModel.countDocuments({ clientId: { $exists: false } }),
+            this.promoteClientModel.countDocuments({ status: 'active' }),
+            this.promoteClientModel.countDocuments({ status: 'inactive' }),
+            // Get assigned counts per client
+            this.promoteClientModel.aggregate([
+                { $match: { clientId: { $exists: true, $ne: null } } },
+                { $group: { _id: '$clientId', count: { $sum: 1 } } },
+            ]),
+            // Get active counts per client
+            this.promoteClientModel.aggregate([
+                {
+                    $match: { clientId: { $exists: true, $ne: null }, status: 'active' },
+                },
+                { $group: { _id: '$clientId', count: { $sum: 1 } } },
+            ]),
+            // Get inactive counts per client
+            this.promoteClientModel.aggregate([
+                {
+                    $match: {
+                        clientId: { $exists: true, $ne: null },
+                        status: 'inactive',
+                    },
+                },
+                { $group: { _id: '$clientId', count: { $sum: 1 } } },
+            ]),
+            // Get never used counts per client
+            this.promoteClientModel.aggregate([
+                {
+                    $match: {
+                        clientId: { $exists: true, $ne: null },
+                        status: 'active',
+                        $or: [{ lastUsed: { $exists: false } }, { lastUsed: null }],
+                    },
+                },
+                { $group: { _id: '$clientId', count: { $sum: 1 } } },
+            ]),
+            // Get recently used counts per client
+            this.promoteClientModel.aggregate([
+                {
+                    $match: {
+                        clientId: { $exists: true, $ne: null },
+                        status: 'active',
+                        lastUsed: { $gte: last24Hours },
+                    },
+                },
+                { $group: { _id: '$clientId', count: { $sum: 1 } } },
+            ]),
+        ]);
+
+        // Convert aggregation results to maps for easy lookup
+        const assignedCountMap = new Map(
+            assignedCounts.map((item: any) => [item._id, item.count]),
         );
-      } catch (error: any) {
-        const errorDetails = parseError(
-          error,
-          `${mobile} Leave Channel ERR: `,
-          false,
+        const activeCountMap = new Map(
+            activeCounts.map((item: any) => [item._id, item.count]),
         );
->>>>>>> 41fba09c
-
-        if (
-          contains(errorDetails.message, [
-            'SESSION_REVOKED',
-            'AUTH_KEY_UNREGISTERED',
-            'USER_DEACTIVATED',
-            'USER_DEACTIVATED_BAN',
-            'FROZEN_METHOD_INVALID',
-          ])
-        ) {
-          this.logger.error(`Session invalid for ${mobile}, removing client`);
-          try {
-            await this.remove(mobile);
-            await sleep(2000);
-          } catch (removeError) {
-            this.logger.error(`Error removing client ${mobile}:`, removeError);
-          }
-          this.removeFromLeaveMap(mobile);
-        } else {
-          this.logger.warn(
-            `Transient error for ${mobile}: ${errorDetails.message}`,
-          );
-        }
-      } finally {
-        try {
-          await connectionManager.unregisterClient(mobile);
-        } catch (unregisterError) {
-          this.logger.error(
-            `Error unregistering client ${mobile}: ${unregisterError.message}`,
-          );
-        }
-
-        // Add delay between leave operations
-        if (
-          i < keys.length - 1 ||
-          this.leaveChannelMap.get(mobile)?.length > 0
-        ) {
-          await sleep(this.LEAVE_CHANNEL_INTERVAL / 2); // Half the interval as delay
-        }
-      }
-    }
-  }
-
-  clearLeaveChannelInterval() {
-    if (this.leaveChannelIntervalId) {
-      this.logger.debug(
-        `Clearing leave channel interval: ${this.leaveChannelIntervalId}`,
-      );
-      clearInterval(this.leaveChannelIntervalId);
-      this.activeTimeouts.delete(this.leaveChannelIntervalId);
-      this.leaveChannelIntervalId = null;
-    }
-    this.isLeaveChannelProcessing = false;
-    this.logger.debug(
-      'Leave channel interval cleared and processing flag reset',
-    );
-  }
-
-  async setAsPromoteClient(
-    mobile: string,
-    availableDate: string = new Date(Date.now() - 24 * 60 * 60 * 1000)
-      .toISOString()
-      .split('T')[0],
-  ) {
-    const user = (
-      await this.usersService.search({ mobile, expired: false })
-    )[0];
-    if (!user) {
-      throw new BadRequestException('user not found');
-    }
-    const isExist = await this.findOne(mobile, false);
-    if (isExist) {
-      throw new ConflictException('PromoteClient already exist');
-    }
-    const clients = await this.clientService.findAll();
-    const clientMobiles = clients.map((client) => client?.mobile);
-
-    // Check if this mobile is already assigned as a promote mobile
-    const existingAssignment = await this.promoteClientModel.findOne({
-      mobile,
-      clientId: { $exists: true },
-    });
-
-    if (!clientMobiles.includes(mobile) && !existingAssignment) {
-      const telegramClient = await connectionManager.getClient(mobile, {
-        autoDisconnect: false,
-      });
-      try {
-        await telegramClient.set2fa();
-        await sleep(15000);
-        await telegramClient.updateUsername('');
-        await sleep(3000);
-        await telegramClient.updatePrivacyforDeletedAccount();
-        await sleep(3000);
-        await telegramClient.updateProfile(
-          'Deleted Account',
-          'Deleted Account',
+        const inactiveCountMap = new Map(
+            inactiveCounts.map((item: any) => [item._id, item.count]),
         );
-        await sleep(3000);
-        await telegramClient.deleteProfilePhotos();
-        const channels = await this.telegramService.getChannelInfo(
-          mobile,
-          true,
+        const neverUsedCountMap = new Map(
+            neverUsedCounts.map((item: any) => [item._id, item.count]),
         );
-        const promoteClient = {
-          tgId: user.tgId,
-          lastActive: 'default',
-          mobile: user.mobile,
-          availableDate,
-          channels: channels.ids.length,
-          status: 'active', // Set default status
-          message: 'Manually configured as promote client', // Set initial message
-          lastUsed: null, // Initially not used
+        const recentlyUsedCountMap = new Map(
+            recentlyUsedCounts.map((item: any) => [item._id, item.count]),
+        );
+
+        const distributionPerClient = [];
+        let clientsWithSufficient = 0;
+        let clientsNeedingMore = 0;
+        let totalNeeded = 0;
+
+        for (const client of clients) {
+            const assignedCount = assignedCountMap.get(client.clientId) || 0;
+            const activeCount = activeCountMap.get(client.clientId) || 0;
+            const inactiveCount = inactiveCountMap.get(client.clientId) || 0;
+            const neverUsed = neverUsedCountMap.get(client.clientId) || 0;
+            const usedInLast24Hours = recentlyUsedCountMap.get(client.clientId) || 0;
+            const needed = Math.max(
+                0,
+                this.MAX_NEEDED_PROMOTE_CLIENTS_PER_CLIENT - activeCount,
+            ); // Only count active clients
+            const status = needed === 0 ? 'sufficient' : 'needs_more';
+
+            distributionPerClient.push({
+                clientId: client.clientId,
+                assignedCount,
+                activeCount,
+                inactiveCount,
+                needed,
+                status,
+                neverUsed,
+                usedInLast24Hours,
+            });
+
+            if (status === 'sufficient') {
+                clientsWithSufficient++;
+            } else {
+                clientsNeedingMore++;
+                totalNeeded += needed;
+            }
+        }
+
+        const maxPerTrigger = 10;
+        const triggersNeeded = Math.ceil(totalNeeded / maxPerTrigger);
+
+        return {
+            totalPromoteClients,
+            unassignedPromoteClients,
+            activePromoteClients,
+            inactivePromoteClients,
+            distributionPerClient,
+            summary: {
+                clientsWithSufficientPromoteClients: clientsWithSufficient,
+                clientsNeedingPromoteClients: clientsNeedingMore,
+                totalPromoteClientsNeeded: totalNeeded,
+                maxPromoteClientsPerTrigger: maxPerTrigger,
+                triggersNeededToSatisfyAll: triggersNeeded,
+            },
         };
-        await this.promoteClientModel
-          .findOneAndUpdate(
-            { mobile: user.mobile },
-            { $set: promoteClient },
-            { new: true, upsert: true },
-          )
-          .exec();
-      } catch (error) {
-        const errorDetails = parseError(error);
-        throw new HttpException(errorDetails.message, errorDetails.status);
-      }
-      await connectionManager.unregisterClient(mobile);
-      return 'Client set as promote successfully';
-    } else {
-      throw new BadRequestException('Number is a Active Client');
-    }
-  }
-  async checkPromoteClients() {
-    if (!this.telegramService.getActiveClientSetup()) {
-      const clients = await this.clientService.findAll();
-      const bufferClients = await this.bufferClientService.findAll();
-
-      const clientMainMobiles = clients.map((c) => c.mobile);
-      const bufferClientIds = bufferClients.map((c) => c.mobile);
-
-      const assignedPromoteMobiles = await this.promoteClientModel
-        .find({ clientId: { $exists: true }, status: 'active' })
-        .distinct('mobile');
-
-      const goodIds = [
-        ...clientMainMobiles,
-        ...bufferClientIds,
-        ...assignedPromoteMobiles,
-      ].filter(Boolean);
-
-      const promoteClientsPerClient = new Map<string, number>();
-      const clientNeedingPromoteClients: string[] = [];
-
-      // Count existing active promote clients per clientId using aggregation for better performance
-      const promoteClientCounts = await this.promoteClientModel.aggregate([
-        {
-          $match: {
-            clientId: { $exists: true, $ne: null },
+    }
+
+    /**
+     * Get all promote clients by status
+     */
+    async getPromoteClientsByStatus(status: string): Promise<PromoteClient[]> {
+        return this.promoteClientModel.find({ status }).exec();
+    }
+
+    async getPromoteClientsWithMessages(): Promise<
+        Array<{
+            mobile: string;
+            status: string;
+            message: string;
+            clientId?: string;
+            lastUsed?: Date;
+        }>
+    > {
+        return this.promoteClientModel
+            .find({}, { mobile: 1, status: 1, message: 1, clientId: 1, lastUsed: 1 })
+            .exec();
+    }
+
+    async getLeastRecentlyUsedPromoteClients(
+        clientId: string,
+        limit: number = 1,
+    ): Promise<PromoteClient[]> {
+        return this.promoteClientModel
+            .find({ clientId, status: 'active' })
+            .sort({ lastUsed: 1, _id: 1 }) // Sort by lastUsed ascending (oldest first), then by _id for consistency
+            .limit(limit)
+            .exec();
+    }
+
+    /**
+     * Get next available promote client for a specific client (round-robin based on lastUsed)
+     */
+    async getNextAvailablePromoteClient(
+        clientId: string,
+    ): Promise<PromoteClient | null> {
+        const clients = await this.getLeastRecentlyUsedPromoteClients(clientId, 1);
+        return clients.length > 0 ? clients[0] : null;
+    }
+
+    /**
+     * Get promote clients that haven't been used for a specified time period
+     */
+    async getUnusedPromoteClients(
+        hoursAgo: number = 24,
+        clientId?: string,
+    ): Promise<PromoteClient[]> {
+        const cutoffDate = new Date(Date.now() - hoursAgo * 60 * 60 * 1000);
+        const filter: any = {
             status: 'active',
-          },
-        },
-        {
-          $group: {
-            _id: '$clientId',
-            count: { $sum: 1 },
-          },
-        },
-      ]);
-
-      for (const result of promoteClientCounts) {
-        promoteClientsPerClient.set(result._id, result.count);
-      }
-
-      for (const client of clients) {
-        const assignedCount = promoteClientsPerClient.get(client.clientId) || 0;
-        promoteClientsPerClient.set(client.clientId, assignedCount);
-
-        const needed = Math.max(
-          0,
-          this.MAX_NEEDED_PROMOTE_CLIENTS_PER_CLIENT - assignedCount,
-        );
-        if (needed > 0) {
-          clientNeedingPromoteClients.push(client.clientId);
-        }
-      }
-
-      // Count needed promote clients for tracking only
-      let totalSlotsNeeded = 0;
-
-      // Distribute the slots across clients that need promote clients
-      for (const clientId of clientNeedingPromoteClients) {
-        if (totalSlotsNeeded >= this.MAX_NEW_PROMOTE_CLIENTS_PER_TRIGGER) break;
-
-        const assignedCount = promoteClientsPerClient.get(clientId) || 0;
-        const needed = Math.max(
-          0,
-          this.MAX_NEEDED_PROMOTE_CLIENTS_PER_CLIENT - assignedCount,
-        );
-        const allocatedForThisClient = Math.min(
-          needed,
-          this.MAX_NEW_PROMOTE_CLIENTS_PER_TRIGGER - totalSlotsNeeded,
-        );
-
-        totalSlotsNeeded += allocatedForThisClient;
-      }
-
-      this.logger.debug(
-        `Promote clients per client: ${JSON.stringify(Object.fromEntries(promoteClientsPerClient))}`,
-      );
-      this.logger.debug(
-        `Clients needing promote clients: ${clientNeedingPromoteClients.join(', ')}`,
-      );
-      this.logger.debug(
-        `Total slots needed: ${totalSlotsNeeded} (limited to max ${this.MAX_NEW_PROMOTE_CLIENTS_PER_TRIGGER} per trigger)`,
-      );
-
-      // Get total active promote clients count for logging
-      const totalActivePromoteClients =
-        await this.promoteClientModel.countDocuments({ status: 'active' });
-      this.logger.debug(
-        `Total active promote clients: ${totalActivePromoteClients}`,
-      );
-
-      // Only proceed with creating new promote clients if we have clients that need them
-      if (clientNeedingPromoteClients.length > 0 && totalSlotsNeeded > 0) {
-        await this.addNewUserstoPromoteClients(
-          [],
-          goodIds,
-          clientNeedingPromoteClients,
-          promoteClientsPerClient,
-        );
-      } else {
-        this.logger.debug(
-          'No new promote clients needed - all clients have sufficient promote clients',
-        );
-      }
-    } else {
-      this.logger.warn(
-        'Ignored active check promote channels as active client setup exists',
-      );
-    }
-  }
-
-  async addNewUserstoPromoteClients(
-    badIds: string[],
-    goodIds: string[],
-    clientsNeedingPromoteClients: string[] = [],
-    promoteClientsPerClient?: Map<string, number>,
-  ) {
-    const sixMonthsAgo = new Date(Date.now() - 3 * 30 * 24 * 60 * 60 * 1000)
-      .toISOString()
-      .split('T')[0];
-
-    // Calculate total needed based on client requirements
-    let totalNeededFromClients = 0;
-    for (const clientId of clientsNeedingPromoteClients) {
-      let needed = 0;
-      if (promoteClientsPerClient) {
-        const currentCount = promoteClientsPerClient.get(clientId) || 0;
-        needed = Math.max(
-          0,
-          this.MAX_NEEDED_PROMOTE_CLIENTS_PER_CLIENT - currentCount,
-        );
-      } else {
-        // Fallback to database query if map not provided - only count active
-        const currentCount = await this.promoteClientModel.countDocuments({
-          clientId,
-          status: 'active',
-        });
-        needed = Math.max(
-          0,
-          this.MAX_NEEDED_PROMOTE_CLIENTS_PER_CLIENT - currentCount,
-        );
-      }
-      totalNeededFromClients += needed;
-    }
-
-    // Limit to maximum 10 new promote clients per trigger
-    const totalNeeded = Math.min(totalNeededFromClients, 10);
-
-    if (totalNeeded === 0) {
-      this.logger.debug(
-        'No promote clients needed - all clients have sufficient promote clients or limit reached',
-      );
-      return;
-    }
-
-    this.logger.debug(
-      `Limited to creating ${totalNeeded} new promote clients (max 10 per trigger)`,
-    );
-
-    const documents = await this.usersService.executeQuery(
-      {
-        mobile: { $nin: goodIds },
-        expired: false,
-        twoFA: false,
-        lastActive: { $lt: sixMonthsAgo },
-        totalChats: { $gt: 150 },
-      },
-      { tgId: 1 },
-      totalNeeded + 5, // Get a few extra in case some fail
-    );
-
-    this.logger.debug(
-      `New promote documents to be added: ${documents.length} for ${clientsNeedingPromoteClients.length} clients needing promote clients (limited to ${totalNeeded})`,
-    );
-
-    let processedCount = 0;
-    const clientAssignmentTracker = new Map<string, number>();
-
-    // Initialize tracker for clients that need promote clients
-    for (const clientId of clientsNeedingPromoteClients) {
-      let needed = 0;
-      if (promoteClientsPerClient) {
-        const currentCount = promoteClientsPerClient.get(clientId) || 0;
-        needed = Math.max(
-          0,
-          this.MAX_NEEDED_PROMOTE_CLIENTS_PER_CLIENT - currentCount,
-        );
-      } else {
-        // Fallback to database query if map not provided - only count active
-        const currentCount = await this.promoteClientModel.countDocuments({
-          clientId,
-          status: 'active',
-        });
-        needed = Math.max(
-          0,
-          this.MAX_NEEDED_PROMOTE_CLIENTS_PER_CLIENT - currentCount,
-        );
-      }
-      clientAssignmentTracker.set(clientId, needed);
-    }
-
-    while (
-      processedCount <
-        Math.min(totalNeeded, this.MAX_NEW_PROMOTE_CLIENTS_PER_TRIGGER) &&
-      documents.length > 0 &&
-      clientsNeedingPromoteClients.length > 0
-    ) {
-      const document = documents.shift();
-      if (!document || !document.mobile || !document.tgId) {
-        this.logger.warn('Invalid document found, skipping');
-        continue;
-      }
-
-      // Find a client that still needs promote clients
-      let targetClientId: string | null = null;
-      for (const clientId of clientsNeedingPromoteClients) {
-        const needed = clientAssignmentTracker.get(clientId) || 0;
-        if (needed > 0) {
-          targetClientId = clientId;
-          break;
-        }
-      }
-
-      if (!targetClientId) {
-        this.logger.debug(
-          'All clients have sufficient promote clients assigned',
-        );
-        break;
-      }
-
-      try {
-        const client = await connectionManager.getClient(document.mobile, {
-          autoDisconnect: false,
-        });
-        try {
-          const hasPassword = await client.hasPassword();
-          this.logger.debug(
-            `hasPassword for ${document.mobile}: ${hasPassword}`,
-          );
-          if (!hasPassword) {
-            await client.removeOtherAuths();
-            await client.set2fa();
-            this.logger.debug('Waiting for setting 2FA');
-            await sleep(30000);
-            await client.updateUsername('');
-            await sleep(3000);
-            await client.updatePrivacyforDeletedAccount();
-            await sleep(3000);
-            await client.updateProfile('Deleted Account', 'Deleted Account');
-            await sleep(3000);
-            await client.deleteProfilePhotos();
-            const channels = await client.channelInfo(true);
-            this.logger.debug(
-              `Inserting Document for client ${targetClientId}`,
-            );
-            const promoteClient = {
-              tgId: document.tgId,
-              lastActive: 'today',
-              mobile: document.mobile,
-              availableDate: new Date(Date.now() - 24 * 60 * 60 * 1000)
-                .toISOString()
-                .split('T')[0],
-              channels: channels.ids.length,
-              clientId: targetClientId, // Assign to specific client
-              status: 'active', // Set default status
-              message: 'Account successfully configured as promote client', // Set initial message
-              lastUsed: null, // Initially not used
-            };
-            await this.create(promoteClient);
-            try {
-              await this.usersService.update(document.tgId, { twoFA: true });
-            } catch (userUpdateError) {
-              this.logger.warn(
-                `Failed to update user 2FA status for ${document.mobile}:`,
-                userUpdateError,
-              );
-              // Continue anyway as this is not critical
-            }
-
-            this.logger.log(
-              `=============Created PromoteClient for ${targetClientId}==============`,
-            );
-          } else {
-            this.logger.debug(
-              `Failed to Update as PromoteClient as ${document.mobile} already has Password`,
-            );
-            try {
-              await this.usersService.update(document.tgId, { twoFA: true });
-            } catch (userUpdateError) {
-              this.logger.warn(
-                `Failed to update user 2FA status for ${document.mobile}:`,
-                userUpdateError,
-              );
-            }
-          }
-
-          // Update tracker and remove client from list if satisfied (regardless of success/failure)
-          const currentNeeded =
-            clientAssignmentTracker.get(targetClientId) || 0;
-          const newNeeded = Math.max(0, currentNeeded - 1);
-          clientAssignmentTracker.set(targetClientId, newNeeded);
-
-          if (newNeeded === 0) {
-            const index = clientsNeedingPromoteClients.indexOf(targetClientId);
-            if (index > -1) {
-              clientsNeedingPromoteClients.splice(index, 1);
-            }
-          }
-
-          this.logger.debug(
-            `Client ${targetClientId}: ${newNeeded} more needed, ${totalNeeded - processedCount - 1} remaining in this batch`,
-          );
-          processedCount++; // Always increment to prevent infinite loops
-        } catch (error: any) {
-          this.logger.error(
-            `Error processing client ${document.mobile}: ${error.message}`,
-          );
-          parseError(error);
-          processedCount++; // Always increment even on errors to prevent infinite loops
-        } finally {
-          try {
-            await connectionManager.unregisterClient(document.mobile);
-          } catch (unregisterError: any) {
-            this.logger.error(
-              `Error unregistering client ${document.mobile}: ${unregisterError.message}`,
-            );
-          }
-        }
-      } catch (error: any) {
-        this.logger.error(
-          `Error creating client connection for ${document.mobile}: ${error.message}`,
-        );
-        parseError(error);
-      }
-    }
-
-    // Log completion status
-    this.logger.log(
-      `✅ Batch completed: Created ${processedCount} new promote clients (max ${totalNeeded} per trigger)`,
-    );
-    if (clientsNeedingPromoteClients.length > 0) {
-      const stillNeeded = clientsNeedingPromoteClients
-        .map((clientId) => {
-          const needed = clientAssignmentTracker.get(clientId) || 0;
-          return `${clientId}:${needed}`;
-        })
-        .join(', ');
-      this.logger.log(`⏳ Still needed in future triggers: ${stillNeeded}`);
-    } else {
-      this.logger.log(`🎉 All clients now have sufficient promote clients!`);
-    }
-  }
-
-  private clearAllTimeouts(): void {
-    this.activeTimeouts.forEach((timeout) => {
-      clearTimeout(timeout);
-    });
-    this.activeTimeouts.clear();
-    this.logger.debug('Cleared all active timeouts');
-  }
-
-  private async cleanup(): Promise<void> {
-    try {
-      // Clear all timeouts
-      this.clearAllTimeouts();
-      this.clearMemoryCleanup();
-
-      // Clear intervals
-      this.clearJoinChannelInterval();
-      this.clearLeaveChannelInterval();
-
-      // Clear maps
-      this.clearPromoteMap();
-      this.clearLeaveMap();
-
-      // Reset processing flags
-      this.isJoinChannelProcessing = false;
-      this.isLeaveChannelProcessing = false;
-
-      this.logger.log('BufferClientService cleanup completed');
-    } catch (error) {
-      this.logger.error('Error during cleanup:', error);
-    }
-  }
-
-  async onModuleDestroy() {
-    this.logger.log('Cleaning up PromoteClientService resources');
-    await this.cleanup();
-    this.logger.log('PromoteClientService cleanup completed');
-  }
-
-  /**
-   * Get promote client distribution per client for monitoring and debugging
-   */
-  async getPromoteClientDistribution(): Promise<{
-    totalPromoteClients: number;
-    unassignedPromoteClients: number;
-    activePromoteClients: number;
-    inactivePromoteClients: number;
-    distributionPerClient: Array<{
-      clientId: string;
-      assignedCount: number;
-      activeCount: number;
-      inactiveCount: number;
-      needed: number;
-      status: 'sufficient' | 'needs_more';
-      neverUsed: number;
-      usedInLast24Hours: number;
-    }>;
-    summary: {
-      clientsWithSufficientPromoteClients: number;
-      clientsNeedingPromoteClients: number;
-      totalPromoteClientsNeeded: number;
-      maxPromoteClientsPerTrigger: number;
-      triggersNeededToSatisfyAll: number;
-    };
-  }> {
-    const clients = await this.clientService.findAll();
-
-    // Get aggregated data in single queries for better performance
-    const now = new Date();
-    const last24Hours = new Date(now.getTime() - 24 * 60 * 60 * 1000);
-
-    const [
-      totalPromoteClients,
-      unassignedPromoteClients,
-      activePromoteClients,
-      inactivePromoteClients,
-      assignedCounts,
-      activeCounts,
-      inactiveCounts,
-      neverUsedCounts,
-      recentlyUsedCounts,
-    ] = await Promise.all([
-      this.promoteClientModel.countDocuments(),
-      this.promoteClientModel.countDocuments({ clientId: { $exists: false } }),
-      this.promoteClientModel.countDocuments({ status: 'active' }),
-      this.promoteClientModel.countDocuments({ status: 'inactive' }),
-      // Get assigned counts per client
-      this.promoteClientModel.aggregate([
-        { $match: { clientId: { $exists: true, $ne: null } } },
-        { $group: { _id: '$clientId', count: { $sum: 1 } } },
-      ]),
-      // Get active counts per client
-      this.promoteClientModel.aggregate([
-        {
-          $match: { clientId: { $exists: true, $ne: null }, status: 'active' },
-        },
-        { $group: { _id: '$clientId', count: { $sum: 1 } } },
-      ]),
-      // Get inactive counts per client
-      this.promoteClientModel.aggregate([
-        {
-          $match: {
-            clientId: { $exists: true, $ne: null },
-            status: 'inactive',
-          },
-        },
-        { $group: { _id: '$clientId', count: { $sum: 1 } } },
-      ]),
-      // Get never used counts per client
-      this.promoteClientModel.aggregate([
-        {
-          $match: {
-            clientId: { $exists: true, $ne: null },
-            status: 'active',
-            $or: [{ lastUsed: { $exists: false } }, { lastUsed: null }],
-          },
-        },
-        { $group: { _id: '$clientId', count: { $sum: 1 } } },
-      ]),
-      // Get recently used counts per client
-      this.promoteClientModel.aggregate([
-        {
-          $match: {
-            clientId: { $exists: true, $ne: null },
-            status: 'active',
-            lastUsed: { $gte: last24Hours },
-          },
-        },
-        { $group: { _id: '$clientId', count: { $sum: 1 } } },
-      ]),
-    ]);
-
-    // Convert aggregation results to maps for easy lookup
-    const assignedCountMap = new Map(
-      assignedCounts.map((item: any) => [item._id, item.count]),
-    );
-    const activeCountMap = new Map(
-      activeCounts.map((item: any) => [item._id, item.count]),
-    );
-    const inactiveCountMap = new Map(
-      inactiveCounts.map((item: any) => [item._id, item.count]),
-    );
-    const neverUsedCountMap = new Map(
-      neverUsedCounts.map((item: any) => [item._id, item.count]),
-    );
-    const recentlyUsedCountMap = new Map(
-      recentlyUsedCounts.map((item: any) => [item._id, item.count]),
-    );
-
-    const distributionPerClient = [];
-    let clientsWithSufficient = 0;
-    let clientsNeedingMore = 0;
-    let totalNeeded = 0;
-
-    for (const client of clients) {
-      const assignedCount = assignedCountMap.get(client.clientId) || 0;
-      const activeCount = activeCountMap.get(client.clientId) || 0;
-      const inactiveCount = inactiveCountMap.get(client.clientId) || 0;
-      const neverUsed = neverUsedCountMap.get(client.clientId) || 0;
-      const usedInLast24Hours = recentlyUsedCountMap.get(client.clientId) || 0;
-      const needed = Math.max(
-        0,
-        this.MAX_NEEDED_PROMOTE_CLIENTS_PER_CLIENT - activeCount,
-      ); // Only count active clients
-      const status = needed === 0 ? 'sufficient' : 'needs_more';
-
-      distributionPerClient.push({
-        clientId: client.clientId,
-        assignedCount,
-        activeCount,
-        inactiveCount,
-        needed,
-        status,
-        neverUsed,
-        usedInLast24Hours,
-      });
-
-      if (status === 'sufficient') {
-        clientsWithSufficient++;
-      } else {
-        clientsNeedingMore++;
-        totalNeeded += needed;
-      }
-    }
-
-    const maxPerTrigger = 10;
-    const triggersNeeded = Math.ceil(totalNeeded / maxPerTrigger);
-
-    return {
-      totalPromoteClients,
-      unassignedPromoteClients,
-      activePromoteClients,
-      inactivePromoteClients,
-      distributionPerClient,
-      summary: {
-        clientsWithSufficientPromoteClients: clientsWithSufficient,
-        clientsNeedingPromoteClients: clientsNeedingMore,
-        totalPromoteClientsNeeded: totalNeeded,
-        maxPromoteClientsPerTrigger: maxPerTrigger,
-        triggersNeededToSatisfyAll: triggersNeeded,
-      },
-    };
-  }
-
-  /**
-   * Get all promote clients by status
-   */
-  async getPromoteClientsByStatus(status: string): Promise<PromoteClient[]> {
-    return this.promoteClientModel.find({ status }).exec();
-  }
-
-  async getPromoteClientsWithMessages(): Promise<
-    Array<{
-      mobile: string;
-      status: string;
-      message: string;
-      clientId?: string;
-      lastUsed?: Date;
-    }>
-  > {
-    return this.promoteClientModel
-      .find({}, { mobile: 1, status: 1, message: 1, clientId: 1, lastUsed: 1 })
-      .exec();
-  }
-
-  async getLeastRecentlyUsedPromoteClients(
-    clientId: string,
-    limit: number = 1,
-  ): Promise<PromoteClient[]> {
-    return this.promoteClientModel
-      .find({ clientId, status: 'active' })
-      .sort({ lastUsed: 1, _id: 1 }) // Sort by lastUsed ascending (oldest first), then by _id for consistency
-      .limit(limit)
-      .exec();
-  }
-
-  /**
-   * Get next available promote client for a specific client (round-robin based on lastUsed)
-   */
-  async getNextAvailablePromoteClient(
-    clientId: string,
-  ): Promise<PromoteClient | null> {
-    const clients = await this.getLeastRecentlyUsedPromoteClients(clientId, 1);
-    return clients.length > 0 ? clients[0] : null;
-  }
-
-  /**
-   * Get promote clients that haven't been used for a specified time period
-   */
-  async getUnusedPromoteClients(
-    hoursAgo: number = 24,
-    clientId?: string,
-  ): Promise<PromoteClient[]> {
-    const cutoffDate = new Date(Date.now() - hoursAgo * 60 * 60 * 1000);
-    const filter: any = {
-      status: 'active',
-      $or: [
-        { lastUsed: { $lt: cutoffDate } },
-        { lastUsed: { $exists: false } },
-        { lastUsed: null },
-      ],
-    };
-
-    if (clientId) {
-      filter.clientId = clientId;
-    }
-
-    return this.promoteClientModel.find(filter).exec();
-  }
-
-  /**
-   * Get usage statistics for promote clients
-   */
-  async getUsageStatistics(clientId?: string): Promise<{
-    totalClients: number;
-    neverUsed: number;
-    usedInLast24Hours: number;
-    usedInLastWeek: number;
-    averageUsageGap: number;
-  }> {
-    const filter: any = { status: 'active' };
-    if (clientId) {
-      filter.clientId = clientId;
-    }
-
-    const now = new Date();
-    const last24Hours = new Date(now.getTime() - 24 * 60 * 60 * 1000);
-    const lastWeek = new Date(now.getTime() - 7 * 24 * 60 * 60 * 1000);
-
-    const [
-      totalClients,
-      neverUsed,
-      usedInLast24Hours,
-      usedInLastWeek,
-      allClients,
-    ] = await Promise.all([
-      this.promoteClientModel.countDocuments(filter),
-      this.promoteClientModel.countDocuments({
-        ...filter,
-        $or: [{ lastUsed: { $exists: false } }, { lastUsed: null }],
-      }),
-      this.promoteClientModel.countDocuments({
-        ...filter,
-        lastUsed: { $gte: last24Hours },
-      }),
-      this.promoteClientModel.countDocuments({
-        ...filter,
-        lastUsed: { $gte: lastWeek },
-      }),
-      this.promoteClientModel
-        .find(filter, { lastUsed: 1, createdAt: 1 })
-        .exec(),
-    ]);
-
-    // Calculate average usage gap
-    let totalGap = 0;
-    let gapCount = 0;
-
-    for (const client of allClients) {
-      if (client.lastUsed) {
-        const gap = now.getTime() - new Date(client.lastUsed).getTime();
-        totalGap += gap;
-        gapCount++;
-      }
-    }
-
-    const averageUsageGap =
-      gapCount > 0 ? totalGap / gapCount / (60 * 60 * 1000) : 0; // in hours
-
-    return {
-      totalClients,
-      neverUsed,
-      usedInLast24Hours,
-      usedInLastWeek,
-      averageUsageGap,
-    };
-  }
-  private createTimeout(callback: () => void, delay: number): NodeJS.Timeout {
-    const timeout = setTimeout(() => {
-      this.activeTimeouts.delete(timeout);
-      callback();
-    }, delay);
-    this.activeTimeouts.add(timeout);
-    return timeout;
-  }
+            $or: [
+                { lastUsed: { $lt: cutoffDate } },
+                { lastUsed: { $exists: false } },
+                { lastUsed: null },
+            ],
+        };
+
+        if (clientId) {
+            filter.clientId = clientId;
+        }
+
+        return this.promoteClientModel.find(filter).exec();
+    }
+
+    /**
+     * Get usage statistics for promote clients
+     */
+    async getUsageStatistics(clientId?: string): Promise<{
+        totalClients: number;
+        neverUsed: number;
+        usedInLast24Hours: number;
+        usedInLastWeek: number;
+        averageUsageGap: number;
+    }> {
+        const filter: any = { status: 'active' };
+        if (clientId) {
+            filter.clientId = clientId;
+        }
+
+        const now = new Date();
+        const last24Hours = new Date(now.getTime() - 24 * 60 * 60 * 1000);
+        const lastWeek = new Date(now.getTime() - 7 * 24 * 60 * 60 * 1000);
+
+        const [
+            totalClients,
+            neverUsed,
+            usedInLast24Hours,
+            usedInLastWeek,
+            allClients,
+        ] = await Promise.all([
+            this.promoteClientModel.countDocuments(filter),
+            this.promoteClientModel.countDocuments({
+                ...filter,
+                $or: [{ lastUsed: { $exists: false } }, { lastUsed: null }],
+            }),
+            this.promoteClientModel.countDocuments({
+                ...filter,
+                lastUsed: { $gte: last24Hours },
+            }),
+            this.promoteClientModel.countDocuments({
+                ...filter,
+                lastUsed: { $gte: lastWeek },
+            }),
+            this.promoteClientModel
+                .find(filter, { lastUsed: 1, createdAt: 1 })
+                .exec(),
+        ]);
+
+        // Calculate average usage gap
+        let totalGap = 0;
+        let gapCount = 0;
+
+        for (const client of allClients) {
+            if (client.lastUsed) {
+                const gap = now.getTime() - new Date(client.lastUsed).getTime();
+                totalGap += gap;
+                gapCount++;
+            }
+        }
+
+        const averageUsageGap =
+            gapCount > 0 ? totalGap / gapCount / (60 * 60 * 1000) : 0; // in hours
+
+        return {
+            totalClients,
+            neverUsed,
+            usedInLast24Hours,
+            usedInLastWeek,
+            averageUsageGap,
+        };
+    }
+    private createTimeout(callback: () => void, delay: number): NodeJS.Timeout {
+        const timeout = setTimeout(() => {
+            this.activeTimeouts.delete(timeout);
+            callback();
+        }, delay);
+        this.activeTimeouts.add(timeout);
+        return timeout;
+    }
 }