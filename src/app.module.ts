--- conflicted
+++ resolved
@@ -20,10 +20,7 @@
 import { PromoteClientModule } from './components/promote-clients/promote-client.module';
 import { TgSignupModule } from './components/TgSignup/TgSignup.module';
 import { TransactionModule } from './components/transactions/transaction.module';
-<<<<<<< HEAD
-=======
 import { NpointModule } from './components/n-point/npoint.module';
->>>>>>> 87ac05c3
 
 @Module({
   imports: [
@@ -44,12 +41,8 @@
     StatModule,
     Stat2Module,
     TgSignupModule,
-<<<<<<< HEAD
-    TransactionModule
-=======
     TransactionModule,
     NpointModule,
->>>>>>> 87ac05c3
   ],
   controllers:[AppController],
   providers:[AppService],
