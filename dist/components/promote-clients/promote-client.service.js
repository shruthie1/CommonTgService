"use strict";
var __decorate = (this && this.__decorate) || function (decorators, target, key, desc) {
    var c = arguments.length, r = c < 3 ? target : desc === null ? desc = Object.getOwnPropertyDescriptor(target, key) : desc, d;
    if (typeof Reflect === "object" && typeof Reflect.decorate === "function") r = Reflect.decorate(decorators, target, key, desc);
    else for (var i = decorators.length - 1; i >= 0; i--) if (d = decorators[i]) r = (c < 3 ? d(r) : c > 3 ? d(target, key, r) : d(target, key)) || r;
    return c > 3 && r && Object.defineProperty(target, key, r), r;
};
var __metadata = (this && this.__metadata) || function (k, v) {
    if (typeof Reflect === "object" && typeof Reflect.metadata === "function") return Reflect.metadata(k, v);
};
var __param = (this && this.__param) || function (paramIndex, decorator) {
    return function (target, key) { decorator(target, key, paramIndex); }
};
var PromoteClientService_1;
Object.defineProperty(exports, "__esModule", { value: true });
exports.PromoteClientService = void 0;
const channels_service_1 = require("../channels/channels.service");
const common_1 = require("@nestjs/common");
const mongoose_1 = require("@nestjs/mongoose");
const mongoose_2 = require("mongoose");
const promote_client_schema_1 = require("./schemas/promote-client.schema");
const Telegram_service_1 = require("../Telegram/Telegram.service");
const Helpers_1 = require("telegram/Helpers");
const users_service_1 = require("../users/users.service");
const active_channels_service_1 = require("../active-channels/active-channels.service");
const client_service_1 = require("../clients/client.service");
const buffer_client_service_1 = require("../buffer-clients/buffer-client.service");
const parseError_1 = require("../../utils/parseError");
const fetchWithTimeout_1 = require("../../utils/fetchWithTimeout");
const logbots_1 = require("../../utils/logbots");
const connection_manager_1 = require("../Telegram/utils/connection-manager");
const utils_1 = require("../../utils");
let PromoteClientService = PromoteClientService_1 = class PromoteClientService {
    constructor(promoteClientModel, telegramService, usersService, activeChannelsService, clientService, channelsService, bufferClientService) {
        this.promoteClientModel = promoteClientModel;
        this.telegramService = telegramService;
        this.usersService = usersService;
        this.activeChannelsService = activeChannelsService;
        this.clientService = clientService;
        this.channelsService = channelsService;
        this.bufferClientService = bufferClientService;
        this.logger = new common_1.Logger(PromoteClientService_1.name);
        this.joinChannelMap = new Map();
        this.joinChannelIntervalId = null;
        this.leaveChannelMap = new Map();
        this.leaveChannelIntervalId = null;
        this.isLeaveChannelProcessing = false;
        this.isJoinChannelProcessing = false;
        this.activeTimeouts = new Set();
        this.JOIN_CHANNEL_INTERVAL = 4 * 60 * 1000;
        this.LEAVE_CHANNEL_INTERVAL = 60 * 1000;
        this.LEAVE_CHANNEL_BATCH_SIZE = 10;
        this.MAX_NEW_PROMOTE_CLIENTS_PER_TRIGGER = 10;
        this.MAX_NEEDED_PROMOTE_CLIENTS_PER_CLIENT = 12;
        this.MAX_MAP_SIZE = 100;
        this.CHANNEL_PROCESSING_DELAY = 10000;
        this.CLEANUP_INTERVAL = 10 * 60 * 1000;
        this.cleanupIntervalId = null;
    }
    checkMemoryHealth() {
        const memoryStats = {
            joinMapSize: this.joinChannelMap.size,
            leaveMapSize: this.leaveChannelMap.size,
            activeTimeouts: this.activeTimeouts.size,
            isJoinProcessing: this.isJoinChannelProcessing,
            isLeaveProcessing: this.isLeaveChannelProcessing,
        };
        this.logger.debug('Memory health check:', memoryStats);
        if (memoryStats.joinMapSize > this.MAX_MAP_SIZE * 0.9) {
            this.logger.warn('Join map approaching memory limit, performing emergency cleanup');
            this.performMemoryCleanup();
        }
        if (memoryStats.leaveMapSize > this.MAX_MAP_SIZE * 0.9) {
            this.logger.warn('Leave map approaching memory limit, performing emergency cleanup');
            this.performMemoryCleanup();
        }
    }
    startMemoryCleanup() {
        this.cleanupIntervalId = setInterval(() => {
            this.performMemoryCleanup();
        }, this.CLEANUP_INTERVAL);
        this.activeTimeouts.add(this.cleanupIntervalId);
    }
    clearMemoryCleanup() {
        if (this.cleanupIntervalId) {
            clearInterval(this.cleanupIntervalId);
            this.activeTimeouts.delete(this.cleanupIntervalId);
            this.cleanupIntervalId = null;
        }
    }
    performMemoryCleanup() {
        try {
            for (const [mobile, channels] of this.joinChannelMap.entries()) {
                if (!channels || channels.length === 0) {
                    console.log(`Cleaning up joinChannelMap entry for mobile: ${mobile} as channels : ${channels}`);
                    this.joinChannelMap.delete(mobile);
                }
            }
            for (const [mobile, channels] of this.leaveChannelMap.entries()) {
                if (!channels || channels.length === 0) {
                    console.log(`Cleaning up leaveChannelMap entry for mobile: ${mobile} as channels : ${channels}`);
                    this.leaveChannelMap.delete(mobile);
                }
            }
            if (this.joinChannelMap.size > this.MAX_MAP_SIZE) {
                const keysToRemove = Array.from(this.joinChannelMap.keys()).slice(this.MAX_MAP_SIZE);
                keysToRemove.forEach((key) => this.joinChannelMap.delete(key));
                this.logger.warn(`Cleaned up ${keysToRemove.length} entries from joinChannelMap to prevent memory leak`);
            }
            if (this.leaveChannelMap.size > this.MAX_MAP_SIZE) {
                const keysToRemove = Array.from(this.leaveChannelMap.keys()).slice(this.MAX_MAP_SIZE);
                keysToRemove.forEach((key) => this.leaveChannelMap.delete(key));
                this.logger.warn(`Cleaned up ${keysToRemove.length} entries from leaveChannelMap to prevent memory leak`);
            }
            this.logger.debug(`Map Memory Check completed. Maps sizes - Join: ${this.joinChannelMap.size}, Leave: ${this.leaveChannelMap.size}, Active timeouts: ${this.activeTimeouts.size}`);
        }
        catch (error) {
            this.logger.error('Error during memory cleanup:', error);
        }
    }
    async create(promoteClient) {
        const promoteClientData = {
            ...promoteClient,
            status: promoteClient.status || 'active',
            message: promoteClient.message || 'Account is functioning properly',
        };
        const newUser = new this.promoteClientModel(promoteClientData);
        return newUser.save();
    }
    async findAll(statusFilter) {
        const filter = statusFilter ? { status: statusFilter } : {};
        return this.promoteClientModel.find(filter).exec();
    }
    async findOne(mobile, throwErr = true) {
        const user = (await this.promoteClientModel.findOne({ mobile }).exec())?.toJSON();
        if (!user && throwErr) {
            throw new common_1.NotFoundException(`PromoteClient with mobile ${mobile} not found`);
        }
        return user;
    }
    async update(mobile, updateClientDto) {
        const updatedUser = await this.promoteClientModel
            .findOneAndUpdate({ mobile }, { $set: updateClientDto }, { new: true, returnDocument: 'after' })
            .exec();
        if (!updatedUser) {
            throw new common_1.NotFoundException(`User with mobile ${mobile} not found`);
        }
        return updatedUser;
    }
    async updateStatus(mobile, status, message) {
        const updateData = { status };
        if (message) {
            updateData.message = message;
        }
        return this.update(mobile, updateData);
    }
    async updateLastUsed(mobile) {
        return this.update(mobile, { lastUsed: new Date() });
    }
    async markAsUsed(mobile, message) {
        const updateData = { lastUsed: new Date() };
        if (message) {
            updateData.message = message;
        }
        return this.update(mobile, updateData);
    }
    async markAsInactive(mobile, reason) {
        return this.updateStatus(mobile, 'inactive', reason);
    }
    async markAsActive(mobile, message = 'Account is functioning properly') {
        return this.updateStatus(mobile, 'active', message);
    }
    async createOrUpdate(mobile, createOrUpdateUserDto) {
        const existingUser = (await this.promoteClientModel.findOne({ mobile }).exec())?.toJSON();
        if (existingUser) {
            this.logger.debug('Updating existing promote client');
            return this.update(existingUser.mobile, createOrUpdateUserDto);
        }
        else {
            this.logger.debug('Creating new promote client');
            return this.create(createOrUpdateUserDto);
        }
    }
    async remove(mobile) {
        try {
            this.logger.log(`Removing PromoteClient with mobile: ${mobile}`);
            const deleteResult = await this.promoteClientModel
                .deleteOne({ mobile })
                .exec();
            if (deleteResult.deletedCount === 0) {
                throw new common_1.NotFoundException(`PromoteClient with mobile ${mobile} not found`);
            }
            await (0, fetchWithTimeout_1.fetchWithTimeout)(`${(0, logbots_1.notifbot)()}&text=${encodeURIComponent(`Deleting Promote Client : ${mobile}`)}`);
        }
        catch (error) {
            if (error instanceof common_1.NotFoundException) {
                throw error;
            }
            const errorDetails = (0, parseError_1.parseError)(error);
            this.logger.error(`Error removing PromoteClient with mobile ${mobile}: ${errorDetails.message}`);
            throw new common_1.HttpException(errorDetails.message, errorDetails.status);
        }
        this.logger.log(`PromoteClient with mobile ${mobile} removed successfully`);
    }
    async search(filter) {
        this.logger.debug(`Search filter: ${JSON.stringify(filter)}`);
        if (filter.firstName) {
            filter.firstName = { $regex: new RegExp(filter.firstName, 'i') };
        }
        this.logger.debug(`Modified filter: ${JSON.stringify(filter)}`);
        return this.promoteClientModel.find(filter).exec();
    }
    async executeQuery(query, sort, limit, skip) {
        try {
            if (!query) {
                throw new common_1.BadRequestException('Query is invalid.');
            }
            const queryExec = this.promoteClientModel.find(query);
            if (sort) {
                queryExec.sort(sort);
            }
            if (limit) {
                queryExec.limit(limit);
            }
            if (skip) {
                queryExec.skip(skip);
            }
            return await queryExec.exec();
        }
        catch (error) {
            throw new common_1.InternalServerErrorException(error.message);
        }
    }
    removeFromPromoteMap(key) {
        const deleted = this.joinChannelMap.delete(key);
        if (deleted) {
            this.logger.debug(`Removed ${key} from join channel map`);
        }
    }
    clearPromoteMap() {
        this.logger.debug('PromoteMap cleared');
        this.joinChannelMap.clear();
        this.clearJoinChannelInterval();
    }
    async updateInfo() {
        const clients = await this.promoteClientModel
            .find({
            status: 'active',
        })
            .sort({ channels: 1 });
        for (const client of clients) {
            const mobile = client.mobile;
            try {
                this.logger.debug(`Updating info for client: ${mobile}`);
                const telegramClient = await connection_manager_1.connectionManager.getClient(mobile, {
                    autoDisconnect: false,
                    handler: false,
                });
                const channels = await telegramClient.channelInfo(true);
                this.logger.debug(`${mobile}: Found ${channels.ids.length} existing channels`);
                await this.update(mobile, { channels: channels.ids.length });
                await connection_manager_1.connectionManager.unregisterClient(mobile);
                await (0, Helpers_1.sleep)(2000);
            }
            catch (error) {
                const errorDetails = (0, parseError_1.parseError)(error);
                await this.markAsInactive(mobile, `${errorDetails.message}`);
                this.logger.error(`Error updating info for client ${client.mobile}:`, errorDetails);
            }
        }
    }
    async joinchannelForPromoteClients(skipExisting = true) {
        if (this.telegramService.getActiveClientSetup()) {
            this.logger.warn('Active client setup exists, skipping promotion process');
            return 'Active client setup exists, skipping promotion';
        }
        this.logger.log('Starting join channel process');
        this.joinChannelMap.clear();
        this.leaveChannelMap.clear();
        this.clearJoinChannelInterval();
        this.clearLeaveChannelInterval();
        await (0, Helpers_1.sleep)(3000);
        try {
            const existingKeys = skipExisting
                ? []
                : Array.from(this.joinChannelMap.keys());
            const clients = await this.promoteClientModel
                .find({
                channels: { $lt: 350 },
                mobile: { $nin: existingKeys },
                status: 'active',
            })
                .sort({ channels: 1 })
                .limit(16);
            this.logger.debug(`Found ${clients.length} clients to process for joining channels`);
            const joinSet = new Set();
            const leaveSet = new Set();
            let successCount = 0;
            let failCount = 0;
            for (let i = 0; i < clients.length; i++) {
                const document = clients[i];
                const mobile = document.mobile;
                this.logger.debug(`Processing client ${i + 1}/${clients.length}: ${mobile}`);
                try {
                    const client = await connection_manager_1.connectionManager.getClient(mobile, {
                        autoDisconnect: false,
                        handler: false,
                    });
                    await (0, Helpers_1.sleep)(2000);
                    const channels = await client.channelInfo(true);
                    this.logger.debug(`${mobile}: Found ${channels.ids.length} existing channels`);
                    await this.update(mobile, { channels: channels.ids.length });
                    if (channels.canSendFalseCount < 10) {
                        const excludedIds = channels.ids;
                        const channelLimit = 150;
                        await (0, Helpers_1.sleep)(1500);
                        const result = channels.ids.length < 220
                            ? await this.channelsService.getActiveChannels(channelLimit, 0, excludedIds)
                            : await this.activeChannelsService.getActiveChannels(channelLimit, 0, excludedIds);
                        if (!this.joinChannelMap.has(mobile)) {
                            this.joinChannelMap.set(mobile, result);
                            joinSet.add(mobile);
                        }
                        else {
                            this.logger.debug(`${mobile}: Already in join queue, skipping re-add`);
                        }
                    }
                    else {
                        this.logger.debug(`${mobile}: Too many blocked channels (${channels.canSendFalseCount}), preparing for leave`);
                        if (!this.leaveChannelMap.has(mobile)) {
                            this.leaveChannelMap.set(mobile, channels.canSendFalseChats);
                            leaveSet.add(mobile);
                        }
                        else {
                            this.logger.debug(`${mobile}: Already in leave queue, skipping re-add`);
                        }
                    }
                    successCount++;
                }
                catch (error) {
                    failCount++;
                    const errorDetails = (0, parseError_1.parseError)(error);
                    this.logger.error(`Error processing client ${mobile}:`, errorDetails);
                    const errorMsg = error?.errorMessage || errorDetails?.message || 'Unknown error';
                    if ((0, utils_1.contains)(errorDetails.message, [
                        'SESSION_REVOKED',
                        'AUTH_KEY_UNREGISTERED',
                        'USER_DEACTIVATED',
                        'USER_DEACTIVATED_BAN',
                        'FROZEN_METHOD_INVALID',
                    ])) {
                        this.logger.warn(`${mobile}: Fatal session error (${errorMsg}), marking as inactive and removing`);
                        try {
                            await this.markAsInactive(mobile, `Session error: ${errorMsg}`);
                            await (0, Helpers_1.sleep)(1000);
                        }
                        catch (statusUpdateError) {
                            this.logger.error(`Failed to update status for ${mobile}:`, statusUpdateError);
                        }
                        await (0, Helpers_1.sleep)(1000);
                        await this.remove(mobile);
                    }
                    else {
                        this.logger.warn(`${mobile}: Non-fatal error encountered, will retry later`);
                    }
                }
                finally {
                    try {
                        await connection_manager_1.connectionManager.unregisterClient(mobile);
                    }
                    catch (cleanupError) {
                        this.logger.warn(`Error during client cleanup for ${mobile}:`, cleanupError);
                    }
                    await (0, Helpers_1.sleep)(5000);
                }
            }
            await (0, Helpers_1.sleep)(3000);
            if (joinSet.size > 0) {
                this.startMemoryCleanup();
                this.logger.debug(`Starting join queue for ${joinSet.size} buffer clients`);
                this.createTimeout(() => this.joinChannelQueue(), 2000);
            }
            if (leaveSet.size > 0) {
                this.logger.debug(`Starting leave queue for ${leaveSet.size} buffer clients`);
                this.createTimeout(() => this.leaveChannelQueue(), 5000);
            }
            this.logger.log(`Join channel process completed for ${clients.length} clients (Success: ${successCount}, Failed: ${failCount})`);
            return `Initiated Joining channels for ${joinSet.size} | Queued for leave: ${leaveSet.size}`;
        }
        catch (error) {
            this.logger.error('Unexpected error during joinchannelForPromoteClients:', error);
            this.clearJoinChannelInterval();
            this.clearLeaveChannelInterval();
            throw new Error('Failed to initiate channel joining process');
        }
    }
    async joinChannelQueue() {
        this.logger.debug('Attempting to start join channel queue');
        if (this.isJoinChannelProcessing) {
            this.logger.warn('Join channel process is already running');
            return;
        }
        const existingKeys = Array.from(this.joinChannelMap.keys());
        if (existingKeys.length === 0) {
            this.logger.debug('No channels to join, not starting queue');
            return;
        }
        this.checkMemoryHealth();
        if (!this.joinChannelIntervalId) {
            this.logger.debug('Starting join channel interval');
            this.joinChannelIntervalId = setInterval(async () => {
                await this.processJoinChannelInterval();
            }, this.JOIN_CHANNEL_INTERVAL);
            this.activeTimeouts.add(this.joinChannelIntervalId);
            await this.processJoinChannelInterval();
        }
        else {
            this.logger.warn('Join channel interval is already running');
        }
    }
    async processJoinChannelInterval() {
        if (this.isJoinChannelProcessing) {
            this.logger.debug('Join channel process already running, skipping interval');
            return;
        }
        const existingKeys = Array.from(this.joinChannelMap.keys());
        if (existingKeys.length === 0) {
            this.logger.debug('No channels to join, clearing interval');
            this.clearJoinChannelInterval();
            return;
        }
        this.isJoinChannelProcessing = true;
        try {
            await this.processJoinChannelSequentially();
        }
        catch (error) {
            this.logger.error('Error in join channel queue', error);
        }
        finally {
            this.isJoinChannelProcessing = false;
            if (this.joinChannelMap.size === 0) {
                this.logger.debug('No more channels to join, clearing interval');
                this.clearJoinChannelInterval();
            }
        }
    }
    async processJoinChannelSequentially() {
        const keys = Array.from(this.joinChannelMap.keys());
        this.logger.debug(`Processing join channel queue sequentially for ${keys.length} clients`);
        for (let i = 0; i < keys.length; i++) {
            const mobile = keys[i];
            let currentChannel = null;
            try {
                const channels = this.joinChannelMap.get(mobile);
                if (!channels || channels.length === 0) {
                    this.logger.debug(`No more channels to join for ${mobile}, removing from queue`);
                    this.removeFromPromoteMap(mobile);
                    continue;
                }
                currentChannel = channels.shift();
                this.logger.debug(`${mobile} has ${channels.length} pending channels to join, processing: @${currentChannel.username}`);
                this.joinChannelMap.set(mobile, channels);
                await this.telegramService.tryJoiningChannel(mobile, currentChannel);
            }
            catch (error) {
                const errorDetails = (0, parseError_1.parseError)(error, `${mobile} ${currentChannel ? `@${currentChannel.username}` : ''} Join Channel Error: `, false);
                this.logger.error(`Error joining channel for ${mobile}: ${error.message}`);
                if (errorDetails.error === 'FloodWaitError' ||
                    error.errorMessage === 'CHANNELS_TOO_MUCH') {
                    this.logger.warn(`${mobile} has FloodWaitError or joined too many channels, removing from queue`);
                    this.removeFromPromoteMap(mobile);
                    try {
                        await (0, Helpers_1.sleep)(2000);
                        const channelsInfo = await this.telegramService.getChannelInfo(mobile, true);
                        await this.update(mobile, { channels: channelsInfo.ids.length });
                    }
<<<<<<< HEAD
                    catch (error) {
                        const errorDetails = (0, parseError_1.parseError)(error, `${mobile} ${currentChannel ? `@${currentChannel.username}` : ''} Outer Err ERR: `, false);
                        this.logger.error(`Error joining channel for ${mobile}: ${error.message}`);
                        const errorMsg = error.errorMessage || error.message;
                        if (errorDetails.error === 'FloodWaitError' || error.errorMessage === 'CHANNELS_TOO_MUCH') {
                            this.logger.warn(`${mobile} has FloodWaitError or joined too many channels, removing from queue`);
                            this.removeFromPromoteMap(mobile);
                            const channelsInfo = await this.telegramService.getChannelInfo(mobile, true);
                            await this.update(mobile, { channels: channelsInfo.ids.length });
                        }
                        if (errorMsg === "SESSION_REVOKED" ||
                            errorMsg === "AUTH_KEY_UNREGISTERED" ||
                            errorMsg === "USER_DEACTIVATED" ||
                            errorMsg === "USER_DEACTIVATED_BAN" ||
                            errorMsg === "FROZEN_METHOD_INVALID") {
                            this.logger.error(`Session invalid for ${mobile}, removing client`);
                            this.removeFromPromoteMap(mobile);
                            try {
                                await this.markAsInactive(mobile, `Session error: ${errorMsg}`);
                            }
                            catch (statusUpdateError) {
                                this.logger.error(`Failed to update status for ${mobile}:`, statusUpdateError);
                            }
                            await this.remove(mobile);
                        }
=======
                    catch (updateError) {
                        this.logger.error(`Error updating channel count for ${mobile}:`, updateError);
>>>>>>> 41fba09c
                    }
                }
                if ((0, utils_1.contains)(errorDetails.message, [
                    'SESSION_REVOKED',
                    'AUTH_KEY_UNREGISTERED',
                    'USER_DEACTIVATED',
                    'USER_DEACTIVATED_BAN',
                    'FROZEN_METHOD_INVALID',
                ])) {
                    this.logger.error(`Session invalid for ${mobile}, removing client`);
                    this.removeFromPromoteMap(mobile);
                    try {
                        await this.remove(mobile);
                        await (0, Helpers_1.sleep)(2000);
                    }
                    catch (removeError) {
                        this.logger.error(`Error removing client ${mobile}:`, removeError);
                    }
                }
            }
            finally {
                try {
                    await connection_manager_1.connectionManager.unregisterClient(mobile);
                }
                catch (unregisterError) {
                    this.logger.error(`Error unregistering client ${mobile}:`, unregisterError);
                }
                if (i < keys.length - 1 ||
                    this.joinChannelMap.get(mobile)?.length > 0) {
                    console.log(`Sleeping for ${this.CHANNEL_PROCESSING_DELAY} before continuing with next Mobile`);
                    await (0, Helpers_1.sleep)(this.CHANNEL_PROCESSING_DELAY);
                }
                else {
                    console.log(`Not Sleeping before continuing with next Mobile`);
                }
            }
        }
    }
    clearJoinChannelInterval() {
        if (this.joinChannelIntervalId) {
            this.logger.debug(`Clearing join channel interval: ${this.joinChannelIntervalId}`);
            clearInterval(this.joinChannelIntervalId);
            this.activeTimeouts.delete(this.joinChannelIntervalId);
            this.joinChannelIntervalId = null;
        }
        this.isJoinChannelProcessing = false;
        this.logger.debug('Join channel processing cleared and flag reset');
    }
    removeFromLeaveMap(key) {
        this.leaveChannelMap.delete(key);
        if (this.leaveChannelMap.size === 0) {
            this.clearLeaveChannelInterval();
        }
    }
    clearLeaveMap() {
        const mapSize = this.leaveChannelMap.size;
        this.leaveChannelMap.clear();
        this.clearLeaveChannelInterval();
        this.logger.debug(`LeaveMap cleared, removed ${mapSize} entries`);
    }
    async leaveChannelQueue() {
        this.logger.debug('Attempting to start leave channel queue');
        if (this.isLeaveChannelProcessing) {
            this.logger.warn('Leave channel process is already running');
            return;
        }
        const existingKeys = Array.from(this.leaveChannelMap.keys());
        if (existingKeys.length === 0) {
            this.logger.debug('No channels to leave, not starting queue');
            return;
        }
        this.checkMemoryHealth();
        if (!this.leaveChannelIntervalId) {
            this.logger.debug('Starting leave channel interval');
            this.leaveChannelIntervalId = setInterval(async () => {
                await this.processLeaveChannelInterval();
            }, this.LEAVE_CHANNEL_INTERVAL);
            this.activeTimeouts.add(this.leaveChannelIntervalId);
            await this.processLeaveChannelInterval();
        }
        else {
            this.logger.warn('Leave channel interval is already running');
        }
    }
    async processLeaveChannelInterval() {
        if (this.isLeaveChannelProcessing) {
            this.logger.debug('Leave channel process already running, skipping interval');
            return;
        }
        const existingKeys = Array.from(this.leaveChannelMap.keys());
        if (existingKeys.length === 0) {
            this.logger.debug('No channels to leave, clearing interval');
            this.clearLeaveChannelInterval();
            return;
        }
        this.isLeaveChannelProcessing = true;
        try {
            await this.processLeaveChannelSequentially();
        }
        catch (error) {
            this.logger.error('Error in leave channel queue', error);
        }
        finally {
            this.isLeaveChannelProcessing = false;
            if (this.leaveChannelMap.size === 0) {
                this.logger.debug('No more channels to leave, clearing interval');
                this.clearLeaveChannelInterval();
            }
        }
    }
    async processLeaveChannelSequentially() {
        const keys = Array.from(this.leaveChannelMap.keys());
        this.logger.debug(`Processing leave channel queue sequentially for ${keys.length} clients`);
        for (let i = 0; i < keys.length; i++) {
            const mobile = keys[i];
            try {
                const channels = this.leaveChannelMap.get(mobile);
                if (!channels || channels.length === 0) {
                    this.logger.debug(`No more channels to leave for ${mobile}, removing from queue`);
                    this.removeFromLeaveMap(mobile);
                    continue;
                }
                const totalBefore = channels.length;
                const channelsToProcess = channels.slice(0, this.LEAVE_CHANNEL_BATCH_SIZE);
                const remainingAfter = totalBefore - channelsToProcess.length;
                if (remainingAfter > 0) {
                    this.leaveChannelMap.set(mobile, channels.slice(this.LEAVE_CHANNEL_BATCH_SIZE));
                }
                else {
                    this.removeFromLeaveMap(mobile);
                }
                this.logger.debug(`${mobile} had ${totalBefore} pending channels, processing ${channelsToProcess.length}, will remain after: ${remainingAfter}`);
                if (channels.length > 0) {
                    this.leaveChannelMap.set(mobile, channels);
                }
                else {
                    this.removeFromLeaveMap(mobile);
                }
                const client = await connection_manager_1.connectionManager.getClient(mobile, {
                    autoDisconnect: false,
                    handler: false,
                });
                this.logger.debug(`${mobile} attempting to leave ${channelsToProcess.length} channels`);
                await (0, Helpers_1.sleep)(1500);
                await client.leaveChannels(channelsToProcess);
                this.logger.debug(`${mobile} left ${channelsToProcess.length} channels successfully`);
            }
            catch (error) {
                const errorDetails = (0, parseError_1.parseError)(error, `${mobile} Leave Channel ERR: `, false);
                if ((0, utils_1.contains)(errorDetails.message, [
                    'SESSION_REVOKED',
                    'AUTH_KEY_UNREGISTERED',
                    'USER_DEACTIVATED',
                    'USER_DEACTIVATED_BAN',
                    'FROZEN_METHOD_INVALID',
                ])) {
                    this.logger.error(`Session invalid for ${mobile}, removing client`);
                    try {
                        await this.remove(mobile);
                        await (0, Helpers_1.sleep)(2000);
                    }
                    catch (removeError) {
                        this.logger.error(`Error removing client ${mobile}:`, removeError);
                    }
                    this.removeFromLeaveMap(mobile);
                }
                else {
                    this.logger.warn(`Transient error for ${mobile}: ${errorDetails.message}`);
                }
            }
            finally {
                try {
                    await connection_manager_1.connectionManager.unregisterClient(mobile);
                }
                catch (unregisterError) {
                    this.logger.error(`Error unregistering client ${mobile}: ${unregisterError.message}`);
                }
                if (i < keys.length - 1 ||
                    this.leaveChannelMap.get(mobile)?.length > 0) {
                    await (0, Helpers_1.sleep)(this.LEAVE_CHANNEL_INTERVAL / 2);
                }
            }
        }
    }
    clearLeaveChannelInterval() {
        if (this.leaveChannelIntervalId) {
            this.logger.debug(`Clearing leave channel interval: ${this.leaveChannelIntervalId}`);
            clearInterval(this.leaveChannelIntervalId);
            this.activeTimeouts.delete(this.leaveChannelIntervalId);
            this.leaveChannelIntervalId = null;
        }
        this.isLeaveChannelProcessing = false;
        this.logger.debug('Leave channel interval cleared and processing flag reset');
    }
    async setAsPromoteClient(mobile, availableDate = new Date(Date.now() - 24 * 60 * 60 * 1000)
        .toISOString()
        .split('T')[0]) {
        const user = (await this.usersService.search({ mobile, expired: false }))[0];
        if (!user) {
            throw new common_1.BadRequestException('user not found');
        }
        const isExist = await this.findOne(mobile, false);
        if (isExist) {
            throw new common_1.ConflictException('PromoteClient already exist');
        }
        const clients = await this.clientService.findAll();
        const clientMobiles = clients.map((client) => client?.mobile);
        const existingAssignment = await this.promoteClientModel.findOne({
            mobile,
            clientId: { $exists: true },
        });
        if (!clientMobiles.includes(mobile) && !existingAssignment) {
            const telegramClient = await connection_manager_1.connectionManager.getClient(mobile, {
                autoDisconnect: false,
            });
            try {
                await telegramClient.set2fa();
                await (0, Helpers_1.sleep)(15000);
                await telegramClient.updateUsername('');
                await (0, Helpers_1.sleep)(3000);
                await telegramClient.updatePrivacyforDeletedAccount();
                await (0, Helpers_1.sleep)(3000);
                await telegramClient.updateProfile('Deleted Account', 'Deleted Account');
                await (0, Helpers_1.sleep)(3000);
                await telegramClient.deleteProfilePhotos();
                const channels = await this.telegramService.getChannelInfo(mobile, true);
                const promoteClient = {
                    tgId: user.tgId,
                    lastActive: 'default',
                    mobile: user.mobile,
                    availableDate,
                    channels: channels.ids.length,
                    status: 'active',
                    message: 'Manually configured as promote client',
                    lastUsed: null,
                };
                await this.promoteClientModel
                    .findOneAndUpdate({ mobile: user.mobile }, { $set: promoteClient }, { new: true, upsert: true })
                    .exec();
            }
            catch (error) {
                const errorDetails = (0, parseError_1.parseError)(error);
                throw new common_1.HttpException(errorDetails.message, errorDetails.status);
            }
            await connection_manager_1.connectionManager.unregisterClient(mobile);
            return 'Client set as promote successfully';
        }
        else {
            throw new common_1.BadRequestException('Number is a Active Client');
        }
    }
    async checkPromoteClients() {
        if (!this.telegramService.getActiveClientSetup()) {
            const clients = await this.clientService.findAll();
            const bufferClients = await this.bufferClientService.findAll();
            const clientMainMobiles = clients.map((c) => c.mobile);
            const bufferClientIds = bufferClients.map((c) => c.mobile);
            const assignedPromoteMobiles = await this.promoteClientModel
                .find({ clientId: { $exists: true }, status: 'active' })
                .distinct('mobile');
            const goodIds = [
                ...clientMainMobiles,
                ...bufferClientIds,
                ...assignedPromoteMobiles,
            ].filter(Boolean);
            const promoteClientsPerClient = new Map();
            const clientNeedingPromoteClients = [];
            const promoteClientCounts = await this.promoteClientModel.aggregate([
                {
                    $match: {
                        clientId: { $exists: true, $ne: null },
                        status: 'active',
                    },
                },
                {
                    $group: {
                        _id: '$clientId',
                        count: { $sum: 1 },
                    },
                },
            ]);
            for (const result of promoteClientCounts) {
                promoteClientsPerClient.set(result._id, result.count);
            }
            for (const client of clients) {
                const assignedCount = promoteClientsPerClient.get(client.clientId) || 0;
                promoteClientsPerClient.set(client.clientId, assignedCount);
                const needed = Math.max(0, this.MAX_NEEDED_PROMOTE_CLIENTS_PER_CLIENT - assignedCount);
                if (needed > 0) {
                    clientNeedingPromoteClients.push(client.clientId);
                }
            }
            let totalSlotsNeeded = 0;
            for (const clientId of clientNeedingPromoteClients) {
                if (totalSlotsNeeded >= this.MAX_NEW_PROMOTE_CLIENTS_PER_TRIGGER)
                    break;
                const assignedCount = promoteClientsPerClient.get(clientId) || 0;
                const needed = Math.max(0, this.MAX_NEEDED_PROMOTE_CLIENTS_PER_CLIENT - assignedCount);
                const allocatedForThisClient = Math.min(needed, this.MAX_NEW_PROMOTE_CLIENTS_PER_TRIGGER - totalSlotsNeeded);
                totalSlotsNeeded += allocatedForThisClient;
            }
            this.logger.debug(`Promote clients per client: ${JSON.stringify(Object.fromEntries(promoteClientsPerClient))}`);
            this.logger.debug(`Clients needing promote clients: ${clientNeedingPromoteClients.join(', ')}`);
            this.logger.debug(`Total slots needed: ${totalSlotsNeeded} (limited to max ${this.MAX_NEW_PROMOTE_CLIENTS_PER_TRIGGER} per trigger)`);
            const totalActivePromoteClients = await this.promoteClientModel.countDocuments({ status: 'active' });
            this.logger.debug(`Total active promote clients: ${totalActivePromoteClients}`);
            if (clientNeedingPromoteClients.length > 0 && totalSlotsNeeded > 0) {
                await this.addNewUserstoPromoteClients([], goodIds, clientNeedingPromoteClients, promoteClientsPerClient);
            }
            else {
                this.logger.debug('No new promote clients needed - all clients have sufficient promote clients');
            }
        }
        else {
            this.logger.warn('Ignored active check promote channels as active client setup exists');
        }
    }
    async addNewUserstoPromoteClients(badIds, goodIds, clientsNeedingPromoteClients = [], promoteClientsPerClient) {
        const sixMonthsAgo = new Date(Date.now() - 3 * 30 * 24 * 60 * 60 * 1000)
            .toISOString()
            .split('T')[0];
        let totalNeededFromClients = 0;
        for (const clientId of clientsNeedingPromoteClients) {
            let needed = 0;
            if (promoteClientsPerClient) {
                const currentCount = promoteClientsPerClient.get(clientId) || 0;
                needed = Math.max(0, this.MAX_NEEDED_PROMOTE_CLIENTS_PER_CLIENT - currentCount);
            }
            else {
                const currentCount = await this.promoteClientModel.countDocuments({
                    clientId,
                    status: 'active',
                });
                needed = Math.max(0, this.MAX_NEEDED_PROMOTE_CLIENTS_PER_CLIENT - currentCount);
            }
            totalNeededFromClients += needed;
        }
        const totalNeeded = Math.min(totalNeededFromClients, 10);
        if (totalNeeded === 0) {
            this.logger.debug('No promote clients needed - all clients have sufficient promote clients or limit reached');
            return;
        }
        this.logger.debug(`Limited to creating ${totalNeeded} new promote clients (max 10 per trigger)`);
        const documents = await this.usersService.executeQuery({
            mobile: { $nin: goodIds },
            expired: false,
            twoFA: false,
            lastActive: { $lt: sixMonthsAgo },
            totalChats: { $gt: 150 },
        }, { tgId: 1 }, totalNeeded + 5);
        this.logger.debug(`New promote documents to be added: ${documents.length} for ${clientsNeedingPromoteClients.length} clients needing promote clients (limited to ${totalNeeded})`);
        let processedCount = 0;
        const clientAssignmentTracker = new Map();
        for (const clientId of clientsNeedingPromoteClients) {
            let needed = 0;
            if (promoteClientsPerClient) {
                const currentCount = promoteClientsPerClient.get(clientId) || 0;
                needed = Math.max(0, this.MAX_NEEDED_PROMOTE_CLIENTS_PER_CLIENT - currentCount);
            }
            else {
                const currentCount = await this.promoteClientModel.countDocuments({
                    clientId,
                    status: 'active',
                });
                needed = Math.max(0, this.MAX_NEEDED_PROMOTE_CLIENTS_PER_CLIENT - currentCount);
            }
            clientAssignmentTracker.set(clientId, needed);
        }
        while (processedCount <
            Math.min(totalNeeded, this.MAX_NEW_PROMOTE_CLIENTS_PER_TRIGGER) &&
            documents.length > 0 &&
            clientsNeedingPromoteClients.length > 0) {
            const document = documents.shift();
            if (!document || !document.mobile || !document.tgId) {
                this.logger.warn('Invalid document found, skipping');
                continue;
            }
            let targetClientId = null;
            for (const clientId of clientsNeedingPromoteClients) {
                const needed = clientAssignmentTracker.get(clientId) || 0;
                if (needed > 0) {
                    targetClientId = clientId;
                    break;
                }
            }
            if (!targetClientId) {
                this.logger.debug('All clients have sufficient promote clients assigned');
                break;
            }
            try {
                const client = await connection_manager_1.connectionManager.getClient(document.mobile, {
                    autoDisconnect: false,
                });
                try {
                    const hasPassword = await client.hasPassword();
                    this.logger.debug(`hasPassword for ${document.mobile}: ${hasPassword}`);
                    if (!hasPassword) {
                        await client.removeOtherAuths();
                        await client.set2fa();
                        this.logger.debug('Waiting for setting 2FA');
                        await (0, Helpers_1.sleep)(30000);
                        await client.updateUsername('');
                        await (0, Helpers_1.sleep)(3000);
                        await client.updatePrivacyforDeletedAccount();
                        await (0, Helpers_1.sleep)(3000);
                        await client.updateProfile('Deleted Account', 'Deleted Account');
                        await (0, Helpers_1.sleep)(3000);
                        await client.deleteProfilePhotos();
                        const channels = await client.channelInfo(true);
                        this.logger.debug(`Inserting Document for client ${targetClientId}`);
                        const promoteClient = {
                            tgId: document.tgId,
                            lastActive: 'today',
                            mobile: document.mobile,
                            availableDate: new Date(Date.now() - 24 * 60 * 60 * 1000)
                                .toISOString()
                                .split('T')[0],
                            channels: channels.ids.length,
                            clientId: targetClientId,
                            status: 'active',
                            message: 'Account successfully configured as promote client',
                            lastUsed: null,
                        };
                        await this.create(promoteClient);
                        try {
                            await this.usersService.update(document.tgId, { twoFA: true });
                        }
                        catch (userUpdateError) {
                            this.logger.warn(`Failed to update user 2FA status for ${document.mobile}:`, userUpdateError);
                        }
                        this.logger.log(`=============Created PromoteClient for ${targetClientId}==============`);
                    }
                    else {
                        this.logger.debug(`Failed to Update as PromoteClient as ${document.mobile} already has Password`);
                        try {
                            await this.usersService.update(document.tgId, { twoFA: true });
                        }
                        catch (userUpdateError) {
                            this.logger.warn(`Failed to update user 2FA status for ${document.mobile}:`, userUpdateError);
                        }
                    }
                    const currentNeeded = clientAssignmentTracker.get(targetClientId) || 0;
                    const newNeeded = Math.max(0, currentNeeded - 1);
                    clientAssignmentTracker.set(targetClientId, newNeeded);
                    if (newNeeded === 0) {
                        const index = clientsNeedingPromoteClients.indexOf(targetClientId);
                        if (index > -1) {
                            clientsNeedingPromoteClients.splice(index, 1);
                        }
                    }
                    this.logger.debug(`Client ${targetClientId}: ${newNeeded} more needed, ${totalNeeded - processedCount - 1} remaining in this batch`);
                    processedCount++;
                }
                catch (error) {
                    this.logger.error(`Error processing client ${document.mobile}: ${error.message}`);
                    (0, parseError_1.parseError)(error);
                    processedCount++;
                }
                finally {
                    try {
                        await connection_manager_1.connectionManager.unregisterClient(document.mobile);
                    }
                    catch (unregisterError) {
                        this.logger.error(`Error unregistering client ${document.mobile}: ${unregisterError.message}`);
                    }
                }
            }
            catch (error) {
                this.logger.error(`Error creating client connection for ${document.mobile}: ${error.message}`);
                (0, parseError_1.parseError)(error);
            }
        }
        this.logger.log(`✅ Batch completed: Created ${processedCount} new promote clients (max ${totalNeeded} per trigger)`);
        if (clientsNeedingPromoteClients.length > 0) {
            const stillNeeded = clientsNeedingPromoteClients
                .map((clientId) => {
                const needed = clientAssignmentTracker.get(clientId) || 0;
                return `${clientId}:${needed}`;
            })
                .join(', ');
            this.logger.log(`⏳ Still needed in future triggers: ${stillNeeded}`);
        }
        else {
            this.logger.log(`🎉 All clients now have sufficient promote clients!`);
        }
    }
    clearAllTimeouts() {
        this.activeTimeouts.forEach((timeout) => {
            clearTimeout(timeout);
        });
        this.activeTimeouts.clear();
        this.logger.debug('Cleared all active timeouts');
    }
    async cleanup() {
        try {
            this.clearAllTimeouts();
            this.clearMemoryCleanup();
            this.clearJoinChannelInterval();
            this.clearLeaveChannelInterval();
            this.clearPromoteMap();
            this.clearLeaveMap();
            this.isJoinChannelProcessing = false;
            this.isLeaveChannelProcessing = false;
            this.logger.log('BufferClientService cleanup completed');
        }
        catch (error) {
            this.logger.error('Error during cleanup:', error);
        }
    }
    async onModuleDestroy() {
        this.logger.log('Cleaning up PromoteClientService resources');
        await this.cleanup();
        this.logger.log('PromoteClientService cleanup completed');
    }
    async getPromoteClientDistribution() {
        const clients = await this.clientService.findAll();
        const now = new Date();
        const last24Hours = new Date(now.getTime() - 24 * 60 * 60 * 1000);
        const [totalPromoteClients, unassignedPromoteClients, activePromoteClients, inactivePromoteClients, assignedCounts, activeCounts, inactiveCounts, neverUsedCounts, recentlyUsedCounts,] = await Promise.all([
            this.promoteClientModel.countDocuments(),
            this.promoteClientModel.countDocuments({ clientId: { $exists: false } }),
            this.promoteClientModel.countDocuments({ status: 'active' }),
            this.promoteClientModel.countDocuments({ status: 'inactive' }),
            this.promoteClientModel.aggregate([
                { $match: { clientId: { $exists: true, $ne: null } } },
                { $group: { _id: '$clientId', count: { $sum: 1 } } },
            ]),
            this.promoteClientModel.aggregate([
                {
                    $match: { clientId: { $exists: true, $ne: null }, status: 'active' },
                },
                { $group: { _id: '$clientId', count: { $sum: 1 } } },
            ]),
            this.promoteClientModel.aggregate([
                {
                    $match: {
                        clientId: { $exists: true, $ne: null },
                        status: 'inactive',
                    },
                },
                { $group: { _id: '$clientId', count: { $sum: 1 } } },
            ]),
            this.promoteClientModel.aggregate([
                {
                    $match: {
                        clientId: { $exists: true, $ne: null },
                        status: 'active',
                        $or: [{ lastUsed: { $exists: false } }, { lastUsed: null }],
                    },
                },
                { $group: { _id: '$clientId', count: { $sum: 1 } } },
            ]),
            this.promoteClientModel.aggregate([
                {
                    $match: {
                        clientId: { $exists: true, $ne: null },
                        status: 'active',
                        lastUsed: { $gte: last24Hours },
                    },
                },
                { $group: { _id: '$clientId', count: { $sum: 1 } } },
            ]),
        ]);
        const assignedCountMap = new Map(assignedCounts.map((item) => [item._id, item.count]));
        const activeCountMap = new Map(activeCounts.map((item) => [item._id, item.count]));
        const inactiveCountMap = new Map(inactiveCounts.map((item) => [item._id, item.count]));
        const neverUsedCountMap = new Map(neverUsedCounts.map((item) => [item._id, item.count]));
        const recentlyUsedCountMap = new Map(recentlyUsedCounts.map((item) => [item._id, item.count]));
        const distributionPerClient = [];
        let clientsWithSufficient = 0;
        let clientsNeedingMore = 0;
        let totalNeeded = 0;
        for (const client of clients) {
            const assignedCount = assignedCountMap.get(client.clientId) || 0;
            const activeCount = activeCountMap.get(client.clientId) || 0;
            const inactiveCount = inactiveCountMap.get(client.clientId) || 0;
            const neverUsed = neverUsedCountMap.get(client.clientId) || 0;
            const usedInLast24Hours = recentlyUsedCountMap.get(client.clientId) || 0;
            const needed = Math.max(0, this.MAX_NEEDED_PROMOTE_CLIENTS_PER_CLIENT - activeCount);
            const status = needed === 0 ? 'sufficient' : 'needs_more';
            distributionPerClient.push({
                clientId: client.clientId,
                assignedCount,
                activeCount,
                inactiveCount,
                needed,
                status,
                neverUsed,
                usedInLast24Hours,
            });
            if (status === 'sufficient') {
                clientsWithSufficient++;
            }
            else {
                clientsNeedingMore++;
                totalNeeded += needed;
            }
        }
        const maxPerTrigger = 10;
        const triggersNeeded = Math.ceil(totalNeeded / maxPerTrigger);
        return {
            totalPromoteClients,
            unassignedPromoteClients,
            activePromoteClients,
            inactivePromoteClients,
            distributionPerClient,
            summary: {
                clientsWithSufficientPromoteClients: clientsWithSufficient,
                clientsNeedingPromoteClients: clientsNeedingMore,
                totalPromoteClientsNeeded: totalNeeded,
                maxPromoteClientsPerTrigger: maxPerTrigger,
                triggersNeededToSatisfyAll: triggersNeeded,
            },
        };
    }
    async getPromoteClientsByStatus(status) {
        return this.promoteClientModel.find({ status }).exec();
    }
    async getPromoteClientsWithMessages() {
        return this.promoteClientModel
            .find({}, { mobile: 1, status: 1, message: 1, clientId: 1, lastUsed: 1 })
            .exec();
    }
    async getLeastRecentlyUsedPromoteClients(clientId, limit = 1) {
        return this.promoteClientModel
            .find({ clientId, status: 'active' })
            .sort({ lastUsed: 1, _id: 1 })
            .limit(limit)
            .exec();
    }
    async getNextAvailablePromoteClient(clientId) {
        const clients = await this.getLeastRecentlyUsedPromoteClients(clientId, 1);
        return clients.length > 0 ? clients[0] : null;
    }
    async getUnusedPromoteClients(hoursAgo = 24, clientId) {
        const cutoffDate = new Date(Date.now() - hoursAgo * 60 * 60 * 1000);
        const filter = {
            status: 'active',
            $or: [
                { lastUsed: { $lt: cutoffDate } },
                { lastUsed: { $exists: false } },
                { lastUsed: null },
            ],
        };
        if (clientId) {
            filter.clientId = clientId;
        }
        return this.promoteClientModel.find(filter).exec();
    }
    async getUsageStatistics(clientId) {
        const filter = { status: 'active' };
        if (clientId) {
            filter.clientId = clientId;
        }
        const now = new Date();
        const last24Hours = new Date(now.getTime() - 24 * 60 * 60 * 1000);
        const lastWeek = new Date(now.getTime() - 7 * 24 * 60 * 60 * 1000);
        const [totalClients, neverUsed, usedInLast24Hours, usedInLastWeek, allClients,] = await Promise.all([
            this.promoteClientModel.countDocuments(filter),
            this.promoteClientModel.countDocuments({
                ...filter,
                $or: [{ lastUsed: { $exists: false } }, { lastUsed: null }],
            }),
            this.promoteClientModel.countDocuments({
                ...filter,
                lastUsed: { $gte: last24Hours },
            }),
            this.promoteClientModel.countDocuments({
                ...filter,
                lastUsed: { $gte: lastWeek },
            }),
            this.promoteClientModel
                .find(filter, { lastUsed: 1, createdAt: 1 })
                .exec(),
        ]);
        let totalGap = 0;
        let gapCount = 0;
        for (const client of allClients) {
            if (client.lastUsed) {
                const gap = now.getTime() - new Date(client.lastUsed).getTime();
                totalGap += gap;
                gapCount++;
            }
        }
        const averageUsageGap = gapCount > 0 ? totalGap / gapCount / (60 * 60 * 1000) : 0;
        return {
            totalClients,
            neverUsed,
            usedInLast24Hours,
            usedInLastWeek,
            averageUsageGap,
        };
    }
    createTimeout(callback, delay) {
        const timeout = setTimeout(() => {
            this.activeTimeouts.delete(timeout);
            callback();
        }, delay);
        this.activeTimeouts.add(timeout);
        return timeout;
    }
};
exports.PromoteClientService = PromoteClientService;
exports.PromoteClientService = PromoteClientService = PromoteClientService_1 = __decorate([
    (0, common_1.Injectable)(),
    __param(0, (0, mongoose_1.InjectModel)(promote_client_schema_1.PromoteClient.name)),
    __param(1, (0, common_1.Inject)((0, common_1.forwardRef)(() => Telegram_service_1.TelegramService))),
    __param(2, (0, common_1.Inject)((0, common_1.forwardRef)(() => users_service_1.UsersService))),
    __param(3, (0, common_1.Inject)((0, common_1.forwardRef)(() => active_channels_service_1.ActiveChannelsService))),
    __param(4, (0, common_1.Inject)((0, common_1.forwardRef)(() => client_service_1.ClientService))),
    __param(5, (0, common_1.Inject)((0, common_1.forwardRef)(() => channels_service_1.ChannelsService))),
    __param(6, (0, common_1.Inject)((0, common_1.forwardRef)(() => buffer_client_service_1.BufferClientService))),
    __metadata("design:paramtypes", [mongoose_2.Model,
        Telegram_service_1.TelegramService,
        users_service_1.UsersService,
        active_channels_service_1.ActiveChannelsService,
        client_service_1.ClientService,
        channels_service_1.ChannelsService,
        buffer_client_service_1.BufferClientService])
], PromoteClientService);
//# sourceMappingURL=promote-client.service.js.map<|MERGE_RESOLUTION|>--- conflicted
+++ resolved
@@ -29,9 +29,10 @@
 const fetchWithTimeout_1 = require("../../utils/fetchWithTimeout");
 const logbots_1 = require("../../utils/logbots");
 const connection_manager_1 = require("../Telegram/utils/connection-manager");
+const session_manager_1 = require("../session-manager");
 const utils_1 = require("../../utils");
 let PromoteClientService = PromoteClientService_1 = class PromoteClientService {
-    constructor(promoteClientModel, telegramService, usersService, activeChannelsService, clientService, channelsService, bufferClientService) {
+    constructor(promoteClientModel, telegramService, usersService, activeChannelsService, clientService, channelsService, bufferClientService, sessionService) {
         this.promoteClientModel = promoteClientModel;
         this.telegramService = telegramService;
         this.usersService = usersService;
@@ -39,6 +40,7 @@
         this.clientService = clientService;
         this.channelsService = channelsService;
         this.bufferClientService = bufferClientService;
+        this.sessionService = sessionService;
         this.logger = new common_1.Logger(PromoteClientService_1.name);
         this.joinChannelMap = new Map();
         this.joinChannelIntervalId = null;
@@ -474,36 +476,8 @@
                         const channelsInfo = await this.telegramService.getChannelInfo(mobile, true);
                         await this.update(mobile, { channels: channelsInfo.ids.length });
                     }
-<<<<<<< HEAD
-                    catch (error) {
-                        const errorDetails = (0, parseError_1.parseError)(error, `${mobile} ${currentChannel ? `@${currentChannel.username}` : ''} Outer Err ERR: `, false);
-                        this.logger.error(`Error joining channel for ${mobile}: ${error.message}`);
-                        const errorMsg = error.errorMessage || error.message;
-                        if (errorDetails.error === 'FloodWaitError' || error.errorMessage === 'CHANNELS_TOO_MUCH') {
-                            this.logger.warn(`${mobile} has FloodWaitError or joined too many channels, removing from queue`);
-                            this.removeFromPromoteMap(mobile);
-                            const channelsInfo = await this.telegramService.getChannelInfo(mobile, true);
-                            await this.update(mobile, { channels: channelsInfo.ids.length });
-                        }
-                        if (errorMsg === "SESSION_REVOKED" ||
-                            errorMsg === "AUTH_KEY_UNREGISTERED" ||
-                            errorMsg === "USER_DEACTIVATED" ||
-                            errorMsg === "USER_DEACTIVATED_BAN" ||
-                            errorMsg === "FROZEN_METHOD_INVALID") {
-                            this.logger.error(`Session invalid for ${mobile}, removing client`);
-                            this.removeFromPromoteMap(mobile);
-                            try {
-                                await this.markAsInactive(mobile, `Session error: ${errorMsg}`);
-                            }
-                            catch (statusUpdateError) {
-                                this.logger.error(`Failed to update status for ${mobile}:`, statusUpdateError);
-                            }
-                            await this.remove(mobile);
-                        }
-=======
                     catch (updateError) {
                         this.logger.error(`Error updating channel count for ${mobile}:`, updateError);
->>>>>>> 41fba09c
                     }
                 }
                 if ((0, utils_1.contains)(errorDetails.message, [
@@ -934,6 +908,10 @@
                         catch (userUpdateError) {
                             this.logger.warn(`Failed to update user 2FA status for ${document.mobile}:`, userUpdateError);
                         }
+                        await this.sessionService.createSession({
+                            mobile: document.mobile,
+                            password: "Ajtdmwajt1@"
+                        });
                         this.logger.log(`=============Created PromoteClient for ${targetClientId}==============`);
                     }
                     else {
@@ -1216,12 +1194,14 @@
     __param(4, (0, common_1.Inject)((0, common_1.forwardRef)(() => client_service_1.ClientService))),
     __param(5, (0, common_1.Inject)((0, common_1.forwardRef)(() => channels_service_1.ChannelsService))),
     __param(6, (0, common_1.Inject)((0, common_1.forwardRef)(() => buffer_client_service_1.BufferClientService))),
+    __param(7, (0, common_1.Inject)((0, common_1.forwardRef)(() => session_manager_1.SessionService))),
     __metadata("design:paramtypes", [mongoose_2.Model,
         Telegram_service_1.TelegramService,
         users_service_1.UsersService,
         active_channels_service_1.ActiveChannelsService,
         client_service_1.ClientService,
         channels_service_1.ChannelsService,
-        buffer_client_service_1.BufferClientService])
+        buffer_client_service_1.BufferClientService,
+        session_manager_1.SessionService])
 ], PromoteClientService);
 //# sourceMappingURL=promote-client.service.js.map