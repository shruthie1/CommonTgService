--- conflicted
+++ resolved
@@ -20,7 +20,7 @@
         message: string;
     }>;
     getMe(mobile: string): Promise<import("telegram").Api.User>;
-    getEntity(mobile: string, entity: string): Promise<import("telegram/define").Entity | undefined>;
+    getEntity(mobile: string, entity: string): Promise<import("telegram/define").Entity>;
     updateProfile(mobile: string, updateProfileDto: UpdateProfileDto): Promise<void>;
     setProfilePhoto(mobile: string, photoDto: ProfilePhotoDto): Promise<string>;
     deleteProfilePhotos(mobile: string): Promise<void>;
@@ -37,18 +37,18 @@
             message: string;
             date: number;
             sender: {
-                id: string | undefined;
-                is_self: boolean | undefined;
-                username: string | null;
+                id: string;
+                is_self: boolean;
+                username: string;
             };
             media: {
                 type: "document" | "video" | "photo";
                 thumbnailUrl: string | Buffer;
-            } | null;
+            };
         }[];
         total: number;
     }>;
-    getChannelInfo(mobile: string, includeIds?: boolean): Promise<import("./types/telegram-responses").ChannelInfo>;
+    getChannelInfo(mobile: string, includeIds?: boolean): Promise<import("src/components/Telegram/types/telegram-responses").ChannelInfo>;
     joinChannel(mobile: string, channel: string, forward?: boolean, fromChatId?: string): Promise<void | import("telegram").Api.TypeUpdates>;
     leaveChannel(mobile: string, channel: string): Promise<void>;
     setup2FA(mobile: string): Promise<string>;
@@ -93,11 +93,7 @@
             totalOperations: number;
         };
     }>;
-<<<<<<< HEAD
-    getClientMetadata(mobile: string): Promise<import("src/components/Telegram/types/client-operations").ClientMetadata | undefined>;
-=======
-    getClientMetadata(mobile: string): Promise<import("./types/client-operations").ClientMetadata>;
->>>>>>> 3350a37e
+    getClientMetadata(mobile: string): Promise<import("src/components/Telegram/types/client-operations").ClientMetadata>;
     getClientStatistics(): Promise<{
         totalClients: number;
         totalOperations: number;
@@ -135,32 +131,26 @@
         messages: {
             messageId: number;
             type: "document" | "video" | "photo";
-            thumb: string | null;
+            thumb: any;
             caption: string;
             date: number;
             mediaDetails: {
                 size: import("big-integer").BigInteger;
                 mimeType: string;
-                fileName: string | null;
-                duration: number | null;
-                width: number | null;
-                height: number | null;
-            } | null;
+                fileName: string;
+                duration: number;
+                width: number;
+                height: number;
+            };
         }[];
-        total: number | undefined;
+        total: number;
         hasMore: boolean;
     }>;
-    getGroupMembers(mobile: string, groupId: string): Promise<{
-        tgId: import("big-integer").BigInteger;
-        name: string;
-        username: string;
-    }[] | undefined>;
+    getGroupMembers(mobile: string, groupId: string): Promise<any[]>;
     blockChat(mobile: string, chatId: string): Promise<void>;
     deleteChatHistory(mobile: string, chatId: string): Promise<void>;
     sendMessageWithInlineButton(mobile: string, chatId: string, message: string, url: string): Promise<import("telegram").Api.Message>;
-    getAllDialogs(mobile: string, limit?: number, offsetId?: number, archived?: boolean): Promise<{
-        id: import("big-integer").BigInteger;
-    }[]>;
+    getAllDialogs(mobile: string, limit?: number, offsetId?: number, archived?: boolean): Promise<any[]>;
     getLastActiveTime(mobile: string): Promise<string>;
     createGroupWithOptions(mobile: string, options: createGroupDto): Promise<import("telegram").Api.Chat | import("telegram").Api.Channel>;
     updateGroupSettings(mobile: string, settings: GroupSettingsDto): Promise<boolean>;
@@ -182,7 +172,7 @@
     getChatHistory(mobile: string, chatId: string, offset?: number, limit?: number): Promise<any>;
     validateSession(mobile: string): Promise<{
         isValid: boolean;
-        isConnected: boolean | undefined;
+        isConnected: boolean;
         phoneNumber: string;
     }>;
     promoteToAdmin(mobile: string, adminOp: AdminOperationDto): Promise<void>;
@@ -193,7 +183,7 @@
     }): Promise<void>;
     getGroupAdmins(mobile: string, groupId: string): Promise<{
         userId: string;
-        rank?: string | undefined;
+        rank?: string;
         permissions: {
             changeInfo: boolean;
             postMessages: boolean;
@@ -255,14 +245,14 @@
         id: number;
         name: string;
         options: {
-            includeContacts: boolean | undefined;
-            includeNonContacts: boolean | undefined;
-            includeGroups: boolean | undefined;
-            includeBroadcasts: boolean | undefined;
-            includeBots: boolean | undefined;
-            excludeMuted: boolean | undefined;
-            excludeRead: boolean | undefined;
-            excludeArchived: boolean | undefined;
+            includeContacts: boolean;
+            includeNonContacts: boolean;
+            includeGroups: boolean;
+            includeBroadcasts: boolean;
+            includeBots: boolean;
+            excludeMuted: boolean;
+            excludeRead: boolean;
+            excludeArchived: boolean;
         };
     }>;
     getChatFolders(mobile: string): Promise<{
@@ -304,15 +294,15 @@
     hasPassword(mobile: string): Promise<boolean>;
     getChats(mobile: string, limit?: number, offsetDate?: number, offsetId?: number, offsetPeer?: string, folderId?: number): Promise<{
         id: string;
-        title: string | null;
-        username: string | null | undefined;
+        title: string;
+        username: string;
         type: string;
         unreadCount: number;
         lastMessage: {
             id: number;
             text: string;
             date: Date;
-        } | null;
+        };
     }[]>;
     getFileUrl(mobile: string, url: string, filename: string): Promise<string>;
     getMessageStats(mobile: string, options: {
@@ -335,9 +325,9 @@
     }>;
     getTopPrivateChats(mobile: string): Promise<{
         chatId: string;
-        username?: string | undefined;
-        firstName?: string | undefined;
-        lastName?: string | undefined;
+        username?: string;
+        firstName?: string;
+        lastName?: string;
         totalMessages: number;
         interactionScore: number;
         calls: {
