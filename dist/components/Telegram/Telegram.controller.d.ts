--- conflicted
+++ resolved
@@ -10,10 +10,11 @@
     private readonly telegramService;
     constructor(telegramService: TelegramService);
     private handleTelegramOperation;
-    connect(mobile: string): Promise<import("./TelegramManager").default>;
+    connect(mobile: string): Promise<import("src").TelegramManager>;
     disconnect(mobile: string): Promise<boolean>;
     disconnectAllClients(): Promise<void>;
     getMe(mobile: string): Promise<import("telegram").Api.User>;
+    getEntity(mobile: string, entity: string): Promise<import("telegram/define").Entity>;
     updateProfile(mobile: string, updateProfileDto: UpdateProfileDto): Promise<void>;
     setProfilePhoto(mobile: string, photoDto: ProfilePhotoDto): Promise<string>;
     deleteProfilePhotos(mobile: string): Promise<void>;
@@ -41,13 +42,8 @@
         }[];
         total: number;
     }>;
-<<<<<<< HEAD
     getChannelInfo(mobile: string, includeIds?: boolean): Promise<import("src/components/Telegram/types/telegram-responses").ChannelInfo>;
     joinChannel(mobile: string, channel: string, forward?: boolean, fromChatId?: string): Promise<void | import("telegram").Api.TypeUpdates>;
-=======
-    getChannelInfo(mobile: string, includeIds?: boolean): Promise<import("./types/telegram-responses").ChannelInfo>;
-    joinChannel(mobile: string, channelOp: ChannelOperationDto): Promise<void | import("telegram").Api.TypeUpdates>;
->>>>>>> 8137358d
     leaveChannel(mobile: string, channel: string): Promise<void>;
     setup2FA(mobile: string): Promise<string>;
     updatePrivacy(mobile: string): Promise<string>;
@@ -64,7 +60,7 @@
             totalOperations: number;
         };
     }>;
-    getClientMetadata(mobile: string): Promise<import("./types/client-operations").ClientMetadata>;
+    getClientMetadata(mobile: string): Promise<import("src/components/Telegram/types/client-operations").ClientMetadata>;
     getClientStatistics(): Promise<{
         totalClients: number;
         totalOperations: number;
@@ -91,7 +87,6 @@
         video: number;
         totalCalls: number;
     }>;
-<<<<<<< HEAD
     addContactsBulk(mobile: string, contactsDto: AddContactsDto): Promise<void>;
     getContacts(mobile: string): Promise<import("telegram").Api.contacts.TypeContacts>;
     getMediaInfo(mobile: string, chatId: string, types?: MediaType[], offset?: number, limit?: number): Promise<any>;
@@ -100,14 +95,6 @@
     sendMediaAlbum(mobile: string, albumDto: MediaAlbumOptions): Promise<import("telegram").Api.TypeUpdates>;
     getMediaMetadata(mobile: string, searchDto: MediaSearchDto): Promise<any>;
     getFilteredMedia(mobile: string, chatId: string, types?: ('photo' | 'video' | 'document' | 'voice')[], startDate?: string, endDate?: string): Promise<{
-=======
-    addContactsBulk(contactsDto: AddContactsDto): Promise<void>;
-    getMediaInfo(mobile: string): Promise<import("telegram").Api.messages.Messages>;
-    sendMedia(mobile: string, chatId: string, url: string, caption: string, filename: string, type: 'photo' | 'file'): Promise<void>;
-    downloadMedia(mobile: string, messageId: number, chatId: string, res: Response): Promise<any>;
-    getMediaMetadata(mobile: string, chatId: string, offset: number, limit?: number): Promise<import("./types/telegram-responses").MediaMetadata>;
-    getFilteredMedia(mobile: string, filterParams: MediaFilterDto): Promise<{
->>>>>>> 8137358d
         messages: {
             messageId: number;
             type: "document" | "video" | "photo";
