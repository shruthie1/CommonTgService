--- conflicted
+++ resolved
@@ -52,7 +52,7 @@
             throw error;
         }
     }
-    async executeRequest(requestDetails) {
+    async executeRequest(requestDetails, res) {
         const requestId = (0, crypto_1.randomUUID)();
         const startTime = Date.now();
         try {
@@ -67,8 +67,6 @@
                     params,
                     responseType,
                     timeout,
-                    followRedirects,
-                    maxRedirects,
                     dataSize: data ? JSON.stringify(data).length : 0
                 }
             });
@@ -84,130 +82,53 @@
                 maxContentLength: Infinity,
                 maxBodyLength: Infinity,
                 validateStatus: () => true,
+                decompress: true,
                 responseEncoding: responseType === 'json' ? 'utf8' : null
             });
-            const executionTime = Date.now() - startTime;
-            const responseHeaders = Object.entries(response.headers).reduce((acc, [key, value]) => {
-                acc[key] = Array.isArray(value) ? value.join(', ') : value;
-                return acc;
-            }, {});
-            let responseData = response.data;
-            const contentType = response.headers['content-type'];
-<<<<<<< HEAD
-            if (responseType === 'arraybuffer') {
-                const buffer = Buffer.from(response.data);
-                responseData = {
-                    data: buffer.toString('base64'),
-                    mimeType: contentType || 'application/octet-stream',
-                    size: buffer.length
-                };
-                this.logger.debug({
-                    message: 'Processed ArrayBuffer response',
-                    requestId,
-                    contentType,
-                    size: buffer.length
-                });
-            }
-            else if (contentType?.includes('application/octet-stream') ||
-                contentType?.includes('application/pdf') ||
-                contentType?.includes('image/') ||
-                contentType?.includes('audio/') ||
-                contentType?.includes('video/')) {
-                const buffer = Buffer.from(response.data);
-                responseData = {
-                    data: buffer.toString('base64'),
-                    mimeType: contentType,
-                    size: buffer.length
-                };
-                this.logger.debug({
-                    message: 'Converted binary response to base64',
-                    requestId,
-                    contentType,
-                    size: buffer.length
-=======
-            if (contentType?.includes('application/octet-stream') && responseType === 'json') {
-                responseData = Buffer.from(response.data).toString('base64');
-                this.logger.debug({
-                    message: 'Converted binary response to base64',
-                    requestId,
-                    contentType
->>>>>>> 604aa5e4
-                });
-            }
-            else if (contentType?.includes('xml') && responseType === 'json') {
-                try {
-                    responseData = response.data;
-                }
-                catch (e) {
-                    this.logger.warn({
-                        message: 'Could not parse XML response to JSON',
-                        requestId,
-                        error: e.message
-                    });
-                }
-            }
+            res.status(response.status);
+            Object.entries(response.headers).forEach(([key, value]) => {
+                if (Array.isArray(value)) {
+                    res.setHeader(key, value);
+                }
+                else {
+                    res.setHeader(key, value);
+                }
+            });
             this.logger.log({
-                message: 'Request completed successfully',
+                message: 'Request completed',
                 requestId,
                 metrics: {
-                    executionTime,
-<<<<<<< HEAD
-                    responseSize: typeof responseData === 'object' ?
-                        responseData.size || JSON.stringify(responseData).length :
-                        responseData?.length,
-=======
-                    responseSize: JSON.stringify(responseData).length,
->>>>>>> 604aa5e4
+                    executionTime: Date.now() - startTime,
                     status: response.status
-                },
-                response: {
-                    status: response.status,
-                    statusText: response.statusText,
-                    contentType,
-                    headers: this.sanitizeHeaders(responseHeaders)
-                }
-            });
-            return {
-                status: response.status,
-                statusText: response.statusText,
-                headers: responseHeaders,
-                data: responseData
-            };
+                }
+            });
+            return res.send(response.data);
         }
         catch (error) {
-            const executionTime = Date.now() - startTime;
-            const errorResponse = {
-                message: 'Failed to execute request',
-                error: error.message,
-                code: error.code,
-                status: error.response?.status,
-                statusText: error.response?.statusText,
-                headers: error.response?.headers,
-            };
-            if (error.code === 'ECONNABORTED') {
-                errorResponse.message = 'Request timed out';
-            }
-            else if (error.code === 'ENOTFOUND') {
-                errorResponse.message = 'Host not found';
-            }
             this.logger.error({
                 message: 'Request failed',
                 requestId,
-                metrics: {
-                    executionTime,
-                    errorCode: error.code
-                },
                 error: {
                     message: error.message,
-                    stack: error.stack,
-                    response: error.response ? {
-                        status: error.response.status,
-                        statusText: error.response.statusText,
-                        headers: this.sanitizeHeaders(error.response.headers)
-                    } : undefined
-                }
-            });
-            throw new common_1.HttpException(errorResponse, error.response?.status || 500);
+                    code: error.code,
+                    stack: error.stack
+                }
+            });
+            if (error.response) {
+                Object.entries(error.response.headers).forEach(([key, value]) => {
+                    if (Array.isArray(value)) {
+                        res.setHeader(key, value);
+                    }
+                    else {
+                        res.setHeader(key, value);
+                    }
+                });
+                return res.status(error.response.status).send(error.response.data);
+            }
+            return res.status(500).json({
+                message: error.message,
+                code: error.code
+            });
         }
     }
     sanitizeHeaders(headers) {
@@ -269,24 +190,10 @@
 __decorate([
     (0, common_1.Post)('execute-request'),
     (0, swagger_1.ApiOperation)({ summary: 'Execute an HTTP request with given details' }),
-    (0, swagger_1.ApiBody)({
-        schema: {
-            type: 'object',
-            required: ['url'],
-            properties: {
-                url: { type: 'string', description: 'The URL to send the request to' },
-                method: { type: 'string', enum: ['GET', 'POST', 'PUT', 'DELETE', 'PATCH'], default: 'GET' },
-                headers: { type: 'object', additionalProperties: { type: 'string' } },
-                data: { type: 'object', description: 'Request body data' },
-                params: { type: 'object', additionalProperties: { type: 'string' } },
-                responseType: { type: 'string', enum: ['json', 'text', 'blob', 'arraybuffer', 'stream'], default: 'json' },
-                timeout: { type: 'number', description: 'Request timeout in milliseconds' }
-            }
-        }
-    }),
     __param(0, (0, common_1.Body)(new common_1.ValidationPipe({ transform: true }))),
+    __param(1, (0, common_1.Res)()),
     __metadata("design:type", Function),
-    __metadata("design:paramtypes", [execute_request_dto_1.ExecuteRequestDto]),
+    __metadata("design:paramtypes", [execute_request_dto_1.ExecuteRequestDto, Object]),
     __metadata("design:returntype", Promise)
 ], AppController.prototype, "executeRequest", null);
 exports.AppController = AppController = __decorate([
