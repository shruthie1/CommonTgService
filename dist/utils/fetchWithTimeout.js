"use strict";
var __importDefault = (this && this.__importDefault) || function (mod) {
    return (mod && mod.__esModule) ? mod : { "default": mod };
};
Object.defineProperty(exports, "__esModule", { value: true });
exports.fetchWithTimeout = void 0;
const axios_1 = __importDefault(require("axios"));
const Helpers_1 = require("telegram/Helpers");
const parseError_1 = require("./parseError");
const logbots_1 = require("./logbots");
const dns_1 = __importDefault(require("dns"));
const util_1 = require("util");
const lookupAsync = (0, util_1.promisify)(dns_1.default.lookup);
async function fetchWithTimeout(url, options = {}, maxRetries = 1) {
    if (!url)
        throw new Error("URL is required");
    options.timeout = options.timeout || 50000;
    options.method = options.method || "GET";
    let lastError = null;
    let resolvedUrl = url;
    const useIPv6 = options.useIPv6 ?? process.env.USE_IPV6 === "true";
    try {
        const { address } = await lookupAsync(new URL(url).hostname, { family: useIPv6 ? 6 : 4 });
        resolvedUrl = url.replace(new URL(url).hostname, address);
    }
    catch (dnsError) {
        console.error("DNS resolution failed, falling back to default URL:", dnsError);
    }
    if (!url.includes('api.telegram.org')) {
        notifyFailure(`trying: ${resolvedUrl}`, { message: "fetching" });
    }
    else {
        console.log(`trying: ${resolvedUrl}`);
    }
    for (let attempt = 0; attempt < maxRetries; attempt++) {
        const controller = new AbortController();
        const timeoutId = setTimeout(() => controller.abort(), options.timeout);
        try {
            const response = await (0, axios_1.default)({
                ...options,
                url: resolvedUrl,
                signal: controller.signal,
            });
            clearTimeout(timeoutId);
            return response;
        }
        catch (error) {
            console.error("Error:", error);
            clearTimeout(timeoutId);
<<<<<<< HEAD
            if (axios_1.default.isAxiosError(error) && error.code === "ECONNABORTED") {
                console.error(`Request timeout: ${url}`);
            }
            console.error("Error: ", error);
=======
>>>>>>> 9f169881
            lastError = error;
            const parsedError = (0, parseError_1.parseError)(error, resolvedUrl, false);
            notifyFailure(`Attempt ${attempt + 1} failed`, parsedError);
            if (axios_1.default.isAxiosError(error) && error.response?.status === 403 && options.bypassUrl) {
                notifyFailure(`403 error encountered. Attempting bypass`, parsedError);
                try {
                    const bypassResponse = await makeBypassRequest(resolvedUrl, options);
                    notifyFailure(`Successfully bypassed 403 error`, { message: bypassResponse.data });
                    return bypassResponse;
                }
                catch (bypassError) {
                    notifyFailure(`Bypass attempt failed`, (0, parseError_1.parseError)(bypassError, resolvedUrl, false));
                    throw bypassError;
                }
            }
            if (!useIPv6 && shouldRetry(error, parsedError) && attempt === 0) {
                console.warn("Retrying with IPv6...");
                return fetchWithTimeout(url, { ...options, useIPv6: true }, maxRetries - attempt);
            }
            if (attempt < maxRetries - 1 && shouldRetry(error, parsedError)) {
                const delay = Math.min(500 * (attempt + 1), 5000);
                await (0, Helpers_1.sleep)(delay);
                continue;
            }
            throw error;
        }
    }
    notifyFailure(`All retries exhausted`, (0, parseError_1.parseError)(lastError, resolvedUrl, false));
    throw lastError;
}
exports.fetchWithTimeout = fetchWithTimeout;
async function makeBypassRequest(url, options) {
    if (!options.bypassUrl && !process.env.bypassURL)
        throw new Error("Bypass URL is required");
    options.bypassUrl = options.bypassUrl || `${process.env.bypassURL}/execute-request`;
    return axios_1.default.post(options.bypassUrl, {
        url,
        method: options.method,
        headers: options.headers,
        data: options.data,
        params: options.params,
    });
}
function shouldRetry(error, parsedError) {
    return (!axios_1.default.isCancel(error) &&
        !parsedError.message.toLowerCase().includes("too many requests") &&
        ["ECONNABORTED", "ETIMEDOUT", "ERR_NETWORK"].includes(error.code));
}
function notifyFailure(message, errorDetails) {
    console.log(message, errorDetails);
    try {
        axios_1.default.get(`${(0, logbots_1.ppplbot)(process.env.httpFailuresChannel)}&text=${encodeURIComponent(`Request failed:\n${errorDetails?.message}\n\nmsg: ${message}`)}`);
    }
    catch (error) {
        console.error("Failed to notify failure:", error);
    }
}
//# sourceMappingURL=fetchWithTimeout.js.map<|MERGE_RESOLUTION|>--- conflicted
+++ resolved
@@ -47,13 +47,10 @@
         catch (error) {
             console.error("Error:", error);
             clearTimeout(timeoutId);
-<<<<<<< HEAD
             if (axios_1.default.isAxiosError(error) && error.code === "ECONNABORTED") {
                 console.error(`Request timeout: ${url}`);
             }
             console.error("Error: ", error);
-=======
->>>>>>> 9f169881
             lastError = error;
             const parsedError = (0, parseError_1.parseError)(error, resolvedUrl, false);
             notifyFailure(`Attempt ${attempt + 1} failed`, parsedError);
